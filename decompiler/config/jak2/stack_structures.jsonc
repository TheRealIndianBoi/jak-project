{
  "quaternion-exp!": [[16, "vector"]],
  "quaternion-axis-angle!": [[16, "vector"]],
  "quaternion-vector-angle!": [[16, "vector"]],
  "quaternion-look-at!": [[16, "matrix"]],
  "quaternion-smooth-seek!": [[16, ["inline-array", "quaternion", 2]]],
  // possible for automatic detection:
  "eul->matrix": [[16, "vector"]],
  "vector-sincos!": [[16, "vector"]],
  "vector-reflect-flat-gravity!": [
    [16, "vector"],
    [32, "vector"]
  ],
  "vector-line-distance": [
    [16, "vector"],
    [32, "vector"],
    [48, "vector"],
    [64, "vector"]
  ],
  "vector-line-distance-point!": [
    [16, "vector"],
    [32, "vector"],
    [48, "vector"],
    [64, "vector"]
  ],
  "forward-up-nopitch->inv-matrix": [[16, "vector"]],
  "forward-up-nopitch->quaternion": [[16, "matrix"]],
  "forward-up->quaternion": [
    [16, "matrix"],
    [80, "vector"]
  ],
  "quaternion-from-two-vectors!": [[16, "vector"]],
  "quaternion-from-two-vectors-max-angle!": [[16, "vector"]],
  "matrix-from-two-vectors!": [[16, "vector"]],
  "matrix-from-two-vectors-max-angle!": [[16, "vector"]],
  "matrix-from-two-vectors-max-angle-partial!": [[16, "vector"]],
  "matrix-from-two-vectors-partial-linear!": [[16, "vector"]],
  "matrix-remove-z-rot": [
    [16, "vector"],
    [32, "matrix"]
  ],
  "matrix-rot-diff!": [
    [16, "quaternion"],
    [32, "quaternion"],
    [48, "quaternion"]
  ],
  "quaternion-seek": [
    [16, "matrix"],
    [80, "matrix"],
    [144, "quaternion"]
  ],
  "vector-segment-overlap": [
    [16, "vector"],
    [32, "vector"],
    [48, "vector"],
    [64, "vector"]
  ],
  "line-sphere-intersection?": [
    [16, "vector"],
    [32, "vector"],
    [48, "vector"]
  ],
  "forward-up->inv-matrix": [[16, "vector"]],
  "quaternion-from-two-vectors-partial!": [[16, "vector"]],
  "quaternion-from-two-vectors-max-angle-partial!": [[16, "vector"]],
  "matrix-from-two-vectors-smooth!": [[16, "vector"]],
  "matrix-from-two-vectors-the-long-way-smooth!": [[16, "vector"]],
  "quaternion-from-two-vectors-smooth!": [[16, "matrix"]],
  "vector-deg-seek": [[16, "matrix"]],
  "vector-deg-slerp": [
    [16, "matrix"],
    [80, "vector"],
    [96, "vector"]
  ],
  "circle-test": [
    [16, "sphere"],
    [32, "sphere"],
    [48, "vector"],
    [64, "vector"]
  ],
  "vector-vector-deg-slerp!": [
    [16, "vector"],
    [32, "vector"],
    [48, "quaternion"],
    [64, "quaternion"],
    [80, "quaternion"],
    [96, "vector"]
  ],
  "vector-circle-tangent-new": [
    [16, "sphere"],
    [32, "vector"],
    [48, "vector"]
  ],
  "vector-circle-tangent": [
    [16, "sphere"],
    [32, "vector"],
    [48, "vector"],
    [64, "vector"]
  ],
  "curve-length": [
    [16, "vector"],
    [32, "vector"]
  ],
  "curve-closest-point": [
    [16, "vector"],
    [32, "vector"]
  ],
  "closest-pt-in-triangle": [
    [16, "vector"],
    [32, "vector"],
    [48, "vector"]
  ],
  "vector-plane-distance": [[16, "vector"]],
  "vector-smooth-seek!": [[16, "vector"]],
  "vector-vector-angle-safe": [
    [16, "vector"],
    [32, "vector"]
  ],
  "move-target-from-pad": [
    [16, "vector"],
    [32, "vector"],
    [48, "matrix"]
  ],
  "reverse-transform-point!": [
    [16, "vector"],
    [32, "vector"],
    [48, "vector"]
  ],
  "init-for-transform": [
    [16, "matrix"],
    [80, "matrix"],
    [144, "vector4s-3"],
    [192, "vector"],
    [208, "vector4s-3"]
  ],
  "draw-sprite2d-xy": [[16, "draw-context"]],
  "screen-gradient": [[16, "draw-context"]],
  "play": [
    [16, "event-message-block"],
    [96, ["array", "symbol", 10]]
  ],
  "store-image": [[16, "file-stream"]],
  "joint-mod-blend-world-callback": [[160, "vector"]],
  "joint-mod-rotate-local-callback": [[16, "vector"]],
  "light-hash-get-bucket-index": [[16, "vector4w"]],
  "(method 10 cam-vector-seeker)": [[16, "vector"]],
  "(method 39 nav-mesh)": [
    [16, "vector"],
    [32, "vector"]
  ],
  "(method 41 nav-mesh)": [
    [16, "vector"],
    [32, "vector"]
  ],
  "show-level": [[16, ["array", "symbol", 10]]],
  "(method 17 mood-control)": [[16, "vector"]],
  "(method 9 mood-control)": [[16, "mood-control-work "]],
  "string->sound-name": [[16, "qword"]],
  "doppler-pitch-shift": [[16, ["inline-array", "vector", 2]]],
  "(anon-function 1 gsound)": [
    [16, ["array", "symbol", 4]],
    [32, ["array", "symbol", 4]]
  ],
  "matrix<-parented-transformq!": [[16, "vector"]],
  "(method 9 cylinder)": [
    [48, "cylinder-verts"],
    [432, "cylinder-verts"],
    [816, "matrix"],
    [880, "matrix"]
  ],
  "(method 9 cylinder-flat)": [
    [48, "cylinder-flat-verts"],
    [208, "cylinder-flat-verts"],
    [368, "matrix"],
    [432, "vector"]
  ],
  // debug
  "add-debug-point": [
    [16, "vector4w-2"],
    [48, "vector"]
  ],
  "internal-draw-debug-line": [
    [16, "vector4w-2"],
    [48, "vector4w-2"],
    [80, "vector"],
    [96, "vector"]
  ],
  "internal-draw-debug-text-3d": [
    [16, "vector4w"],
    [32, "font-context"]
  ],
  "add-debug-triangle-normal": [
    [16, "vector"],
    [32, "vector"]
  ],
  "add-debug-flat-triangle": [
    [16, "vector4w-3"],
    [64, "vector4w-3"],
    [112, "vector"],
    [128, "vector"],
    [144, "vector"]
  ],
  "add-debug-line2d": [
    [16, "vector4w"],
    [32, "vector4w"]
  ],
  "add-debug-box": [
    [16, "vector"],
    [32, "vector"]
  ],
  "add-debug-box-with-transform": [
    [16, ["inline-array", "vector", 8]],
    [144, ["inline-array", "vector", 2]],
    [176, "vector"]
  ],
  "add-debug-x": [
    [16, "vector"],
    [32, "vector"]
  ],
  "add-debug-cross": [
    [16, "vector"],
    [32, "vector"],
    [48, "vector"],
    [64, "vector"],
    [80, "vector"],
    [96, "vector"],
    [112, "vector"],
    [128, "vector"]
  ],
  "add-debug-sphere-with-transform": [[16, "vector"]],
  "add-debug-line-sphere": [
    [48, "matrix"],
    [112, "matrix"],
    [128, "vector"],
    [144, "vector"],
    [160, "vector"],
    [176, "vector"],
    [208, "vector"],
    [192, "vector"]
  ],
  "add-debug-circle": [
    [16, "vector"],
    [32, "vector"]
  ],
  "add-debug-vector": [[16, "vector"]],
  "add-debug-quaternion": [[16, "matrix"]],
  "add-debug-yrot-vector": [[16, "vector"]],
  "add-debug-arc": [
    [16, "vector"],
    [32, "vector"]
  ],
  "add-debug-curve": [
    [16, "vector"],
    [32, "vector"]
  ],
  "add-debug-points": [[16, "vector"]],
  "add-debug-light": [[16, "vector"]],
  "add-debug-cursor": [[16, "vector"]],
  "dma-timeout-cam": [
    [16, "vector"],
    [32, "matrix"]
  ],
  // debug-sphere
  "make-debug-sphere-table": [
    [16, "vector"],
    [32, "vector"],
    [48, "vector"],
    [64, "vector"],
    [80, "vector"],
    [96, "vector"],
    [112, "vector"]
  ],
  "add-debug-sphere-from-table": [
    [16, "vector"],
    [48, "vector"],
    [64, "vector"]
  ],
  "matrix-3x3-triple-transpose-product": [[16, ["inline-array", "matrix", 3]]],
  "(method 14 rigid-body)": [[16, "quaternion"]],
  "(method 19 rigid-body)": [
    [16, "vector"],
    [32, "vector"]
  ],
  "(method 22 rigid-body)": [[16, "vector"]],
  "want-to-board?": [
    [16, "collide-query"],
    [560, ["inline-array", "sphere", 3]],
    [608, "vector"]
  ],
  "(method 10 cam-setting-data)": [[16, "event-message-block"]],
  "(method 18 tracking-spline)": [
    [16, "tracking-spline-sampler"],
    [32, "tracking-spline-sampler"]
  ],
  "cam-calc-follow!": [
    [16, "vector"],
    [32, "vector"],
    [48, "vector"],
    [64, "vector"]
  ],
  "slave-set-rotation!": [
    [96, "vector"],
    [112, "matrix"],
    [176, "vector"]
  ],
  "v-slrp2!": [
    [32, "vector"],
    [64, "matrix"]
  ],
  "v-slrp3!": [[32, "vector"]],
  "cam-state-from-entity": [[16, "curve"]], // decompiler guessed 'symbol' instead!
  "camera-teleport-to-entity": [[16, "transformq"]],
  "(event cam-master-active)": [
    [16, "event-message-block"],
    [96, "vector"],
    [112, "vector"],
    [16, "event-message-block"]
  ],
  "master-choose-entity": [[16, "event-message-block"]],
  "(code cam-pov180)": [
    [16, "vector"],
    [32, "vector"],
    [48, "vector"],
    [64, "vector"]
  ],
  "(code cam-pov-track)": [
    [16, "vector"],
    [32, "matrix"]
  ],
  "(code cam-eye)": [
    [16, "vector"],
    [32, "matrix"],
    [112, "vector"]
  ],
  "los-cw-ccw": [
    [16, "vector"],
    [32, "vector"],
    [48, "matrix"],
    [112, "vector"]
  ],
  "cam-los-spline-collide": [
    [16, "collide-query"],
    [560, "vector"],
    [576, "vector"]
  ],
  "cam-los-collide": [
    [16, "collide-query"],
    [592, "vector"],
    [608, "vector"]
  ],
  "cam-string-joystick": [
    [32, "vector"],
    [48, "matrix"],
    [128, "matrix"],
    [192, "vector"],
    [208, "vector"],
    [224, "matrix"]
  ],
  "cam-string-find-position-rel!": [[48, "collide-query"]],
  "cam-string-find-hidden": [[16, "collide-query"]],
  "cam-string-move": [[80, "collide-query"]],
  "(enter cam-string)": [[32, "collide-query"]],
  "cam-stick-code": [[64, "collide-query"]],
  "(trans cam-stick)": [
    [16, "matrix"],
    [80, "vector"],
    [96, "vector"],
    [112, "vector"]
  ],
  "(code cam-spline)": [[16, "curve"]],
  "(code cam-point-watch)": [
    [16, "vector"],
    [32, "vector"]
  ],
  "cam-free-floating-move": [[16, "camera-free-floating-move-info"]],
  "cam-helper-temp": [
    [16, "matrix"],
    [64, "vector"],
    [80, "matrix"]
  ],
  "update-view-planes": [
    [208, "vector"],
    [224, "vector"],
    [16, "view-frustum"]
  ],
  "camera-slave-debug": [
    [16, "vector"],
    [32, "vector"],
    [48, "matrix"],
    [128, "curve"]
  ],
  "cam-collision-record-draw": [
    [48, "collide-query"],
    [16, "vector4w"],
    [32, "vector4w"]
  ],
  "cam-debug-draw-tris": [[16, "vector4w"]],
  "draw-string-xy": [[16, "font-context"]],
  "(code die gun)": [
    [16, "matrix"],
    [112, "vector"],
    [128, "vector"],
    [144, "vector"]
  ],
  "draw-beam": [
    [16, "vector"],
    [32, "vector"],
    [48, "vector"]
  ],
  "gun-post": [
    [16, "vector"],
    [32, "vector"],
    [48, "matrix"],
    [144, "vector"],
    [160, "vector"],
    [176, "vector"]
  ],
  "(method 9 gun-info)": [
    [16, "collide-query"],
    [560, "vector"],
    [576, "vector"],
    [592, "vector"],
    [608, "vector"],
    [624, "vector"],
    [640, "vector"],
    [656, "vector"]
  ],
  "target-gun-fire-yellow": [[16, "projectile-init-by-other-params"]],
  "(method 14 collide-cache)": [[16, "bounding-box"]],
  "sp-adjust-launch": [[16, "matrix"]],
  "sp-launch-particles-death": [[16, "matrix"]],
  "sp-relaunch-particle-3d": [[16, "quaternion"]],
  "execute-part-engine": [
    [16, "matrix"],
    [80, "vector"]
  ],
  "sparticle-motion-blur-old": [
    [16, "vector"],
    [32, "vector4w"],
    [48, "vector4w"]
  ],
  "sp-orbiter": [
    [16, "vector"],
    [32, "vector"],
    [48, "matrix"]
  ],
  "joint-mod-ik-callback": [
    [16, "matrix"],
    [80, "matrix"],
    [144, "vector"],
    [160, "vector"],
    [176, "vector"],
    [192, "vector"],
    [208, "vector"],
    [224, "vector"],
    [272, "vector"],
    [256, "vector"],
    [288, "vector"],
    [304, "vector"],
    [320, "quaternion"],
    [336, "quaternion"],
    [352, "vector"],
    [448, "vector"],
    [464, "vector"],
    [480, "vector"],
    [496, "quaternion"],
    [512, "matrix"],
    [576, "vector"],
    [592, "matrix"],
    [656, "matrix"],
    [720, "matrix"]
  ],
  "joint-mod-look-at-handler": [
    [16, "vector"],
    [32, "vector"],
    [48, "vector"],
    [64, "vector"],
    [96, "vector"],
    [112, "vector"],
    [128, "vector"]
  ],
  "joint-mod-polar-look-at-guts": [[32, "vector"]],
  "joint-mod-world-look-at-handler": [[16, "vector"]],
  "joint-mod-joint-set-world-handler": [
    [32, "vector"],
    [48, "vector"]
  ],
  "joint-mod-joint-set*-world-handler": [[16, "matrix"]],
  "(method 11 chain-physics)": [
    [16, "matrix"],
    [80, "vector"],
    [128, "vector"],
    [144, "vector"],
    [160, "vector"],
    [176, "vector"],
    [192, "vector"],
    [208, "vector"],
    [224, "vector"],
    [240, "vector"],
    [256, "vector"]
  ],
  "(method 13 gui-control)": [[16, ["array", "sound-id", 4]]],
  "ja-play-spooled-anim": [[96, "event-message-block"]],
  "update-under-lights": [
    [16, "matrix"],
    [64, "vector"]
  ],
  "poly-find-nearest-edge": [
    [16, "vector"],
    [64, "vector"]
  ],
  "target-print-stats": [
    [32, "vector"],
    [48, "vector"]
  ],
  "build-conversions": [[16, "vector"]],
  "warp-vector-into-surface!": [[16, "matrix"]],
  "vector<-pad-in-matrix!": [[16, "vector"]],
  "target-no-ja-move-post": [[16, "overlaps-others-params"]],
  "do-target-gspot": [[16, "collide-query"]],
  "target-no-move-post": [[16, "overlaps-others-params"]],
  "add-gravity": [
    [16, "vector"],
    [32, "vector"],
    [48, "vector"],
    [64, "vector"]
  ],
  "target-no-stick-post": [[32, "collide-query"]],
  "target-swim-post": [[32, "collide-query"]],
  "target-real-post": [
    [16, "vector"],
    [32, "vector"],
    [48, "vector"],
    [64, "collide-query"]
  ],
  "joint-points": [
    [16, "vector"],
    [32, "vector"]
  ],
  "target-calc-camera-pos": [
    [16, "vector"],
    [32, "vector"]
  ],
  "target-compute-pole": [
    [16, "vector"],
    [32, "vector"],
    [48, "vector"],
    [64, "vector"],
    [80, "event-message-block"]
  ],
  "target-compute-edge-rider": [
    [16, "event-message-block"],
    [96, "bone"]
  ],
  "target-compute-edge": [
    [16, "event-message-block"],
    [96, "bone"]
  ],
  "bend-gravity": [[32, "vector"]],
  "wall-hide?": [
    [16, "collide-query"],
    [560, "vector"],
    [576, "vector"]
  ],
  "target-add-slide-factor": [
    [16, "vector"],
    [32, "vector"],
    [48, "vector"],
    [64, "vector"],
    [80, "vector"],
    [96, "vector"]
  ],
  "add-thrust": [
    [16, "vector"],
    [32, "vector"],
    [48, "vector"],
    [64, "vector"],
    [80, "vector"],
    [96, "vector"],
    [112, "vector"]
  ],
  "do-rotations2": [[16, "vector"]],
  "tobot-init": [[16, "event-message-block"]],
  "target-update-ik": [
    [16, "collide-query"],
    [560, "vector"],
    [576, "vector"],
    [592, "vector"],
    [608, "vector"],
    [624, "vector"],
    [640, "vector"],
    [656, "vector"],
    [672, "vector"]
  ],
  "leg-ik-callback": [
    [16, "vector"],
    [32, "vector"],
    [48, "vector"],
    [64, "vector"],
    [80, "vector"],
    [96, "vector"],
    [112, "vector"]
  ],
  "draw-history": [[16, "history-iterator"]],
  "target-collision-reaction": [
    [16, "vector"],
    [32, "vector"],
    [48, "vector"]
  ],
  "turn-to-vector": [
    [16, "vector"],
    [32, "vector"]
  ],
  "flag-setup": [
    [16, "vector"],
    [32, "event-message-block"],
    [112, "vector"],
    [128, "vector"],
    [144, "vector"]
  ],
  "target-move-dist": [[16, "vector"]],
  "cam-layout-entity-volume-info-create": [
    [32, "vector"],
    [48, "vector"],
    [64, "vector"],
    [80, "vector"],
    [96, "vector"],
    [128, "vector"],
    [144, "vector"]
  ],
  "cam-layout-entity-info": [
    [16, "matrix"],
    [80, "vector"],
    [96, "vector"],
    [112, "vector"],
    [128, "vector"],
    [144, "curve"],
    [176, "vector"],
    [192, "vector"],
    [208, "vector"],
    [224, "curve"],
    [256, "vector"],
    [272, "vector"],
    [288, "vector"],
    [304, "curve"],
    [336, "vector"],
    [352, "vector"],
    [368, "interp-test-info"],
    [432, "vector"]
  ],
  "clmf-pos-rot": [
    [16, "vector"],
    [32, "vector"],
    [48, "matrix"],
    [112, "matrix"],
    [176, "vector"]
  ],
  "(method 9 plane-volume)": [
    [16, "vector"],
    [32, "vector"],
    [48, "vector"],
    [64, "vector"],
    [80, "vector"],
    [96, "vector"],
    [112, "vector"],
    [128, "vector"]
  ],
  "(method 31 entity-actor)": [[16, "nav-find-poly-parms"]],
  "(method 32 entity-actor)": [[32, "nav-find-poly-parms"]],
  "(method 36 nav-mesh)": [[16, "nav-route-portal"]],
  "(method 13 nav-engine)": [[16, "nav-vertex"]],
  "(method 12 nav-mesh)": [[16, "nav-vertex"]],
  "(method 44 nav-mesh)": [[32, "nav-poly"]],
  "(method 15 nav-mesh)": [[16, "vector"]],
  "(method 40 nav-mesh)": [
    [16, "vector"],
    [32, "vector"]
  ],
  "find-nearest-nav-mesh": [[16, "nav-find-poly-parms"]],
  "(method 10 nav-mesh)": [[32, "nav-find-poly-parms"]],
  "(method 34 nav-mesh)": [[16, "nav-poly"]],
  "(method 9 nav-mesh)": [[16, "vector"]],
  "debug-nav-validate-current-poly": [[16, "vector"]],
  "(method 11 nav-control)": [[16, "nav-find-poly-parms"]],
  "(method 15 nav-control)": [[16, "nav-find-poly-parms"]],
  "(method 16 nav-control)": [[16, "nav-find-poly-parms"]],
  "(method 46 nav-control)": [[16, "find-nav-sphere-ids-params"]],
  "circle-tangent-directions": [
    [16, "vector"],
    [32, "vector"],
    [48, "vector"]
  ],
  "(trans close com-airlock)": [[16, "script-context"]],
  "traj3d-calc-initial-velocity-using-tilt": [[16, "traj2d-params"]],
  "(method 9 cubic-curve)": [[16, "trajectory"]],
  "(method 10 cubic-curve)": [[16, "trajectory"]],
  "(method 11 cubic-curve)": [[16, "trajectory"]],
  "(method 12 cubic-curve)": [[16, "trajectory"]],
  "(method 13 cubic-curve)": [[16, "trajectory"]],
  "(method 13 combo-tracker)": [
    [16, "event-message-block"],
    [112, ["array", "collide-shape", 32]]
  ],
  "(anon-function 2 find-nearest)": [[128, "collide-query"]],
  "find-nearest-focusable": [[160, "collide-query"]],
  "(method 11 impact-control)": [
    [16, "touching-shapes-entry"],
    [48, "event-message-block"]
  ],
  "(method 16 collide-cache)": [[16, "collide-cache-tri"]],
  "(method 20 editable)": [
    [16, "vector"],
    [32, "vector"]
  ],
  "(method 31 editable-face)": [[16, "matrix"]],
  "(method 13 editable-face)": [
    [64, ["inline-array", "vector", 6]],
    [160, "vector"],
    [48, "vector"],
    [32, "vector"],
    [16, "vector"]
  ],
  "(method 30 editable-plane)": [
    [16, "vector"],
    [32, "vector"],
    [48, "vector"]
  ],
  "(method 13 editable-plane)": [[128, "transform"]],
  "execute-select": [[16, "vector"]],
  "(method 9 editable-array)": [[16, "vector"]],
  "execute-mouse-move": [
    [80, "vector"],
    [96, "vector"],
    [112, "vector"],
    [64, "vector"],
    [48, "vector"],
    [32, "vector"],
    [16, "vector"]
  ],
  "(method 12 editable-array)": [
    [96, "vector"],
    [160, "vector"]
  ],
  "insert-box": [
    [16, "vector"],
    [32, "transform"]
  ],
  "(method 11 editable-region)": [[16, "vector2h"]],
  "(method 29 editable-face)": [
    [16, ["inline-array", "vector", 6]],
    [304, "matrix"],
    [112, ["inline-array", "vector", 6]],
    [240, ["array", "editable-point", 6]]
  ],
  "(method 10 editable-face)": [[16, ["inline-array", "vector", 6]]],
  "(method 11 editable)": [[16, "collide-query"]],
  "(method 10 editable-plane)": [[16, "matrix"]],
  "(method 9 game-task-node-info)": [[16, ["inline-array", "qword", 8]]],
  "(code retry task-manager)": [[16, "event-message-block"]],
  "(code complete task-manager)": [[16, "event-message-block"]],
  "(method 9 script-context)": [[16, "script-context"]],
  "(anon-function 32 script)": [
    [16, "vector"],
    [32, "vector"]
  ],
  "(method 19 load-state)": [[16, ["inline-array", "level-buffer-state", 6]]],
  "(method 17 load-state)": [[16, "script-context"]],
  "(method 26 level-group)": [
    [64, "vector"],
    [80, "vector"]
  ],
  "(event target-board-halfpipe)": [[16, "vector"]],
  "process-drawable-shock-effect": [[16, "matrix"]],
  "(code target-board-get-on)": [[16, "event-message-block"]],
  "(enter target-board-get-on)": [
    [16, "vector"],
    [32, "vector"],
    [48, "vector"],
    [64, "vector"]
  ],
  "(enter target-board-get-off)": [
    [16, "vector"],
    [32, "vector"]
  ],
  "(trans target-board-ride-edge)": [[16, "vector"]],
  "target-board-compute-edge": [
    [16, "vector"],
    [32, "vector"],
    [128, "vector"]
  ],
  "target-board-spin-check": [
    [16, "vector"],
    [32, "vector"]
  ],
  "(code target-board-hit)": [
    [16, "vector"],
    [32, "vector"],
    [48, "vector"],
    [64, "vector"],
    [80, "event-message-block"]
  ],
  "target-board-ground-check": [
    [16, "vector"],
    [32, "event-message-block"]
  ],
  "(enter target-board-jump)": [
    [48, "vector"],
    [64, "event-message-block"]
  ],
  "(enter target-board-grenade)": [[16, "vector"]],
  "(enter target-board-turn-to)": [
    [16, "vector"],
    [32, "vector"]
  ],
  "(code target-board-hold)": [
    [16, "vector"],
    [32, "vector"]
  ],
  "(code target-board-flip)": [[16, "vector"]],
  "(exit target-board-ride-edge)": [[32, "collide-query"]],
  "(code target-board-trickx)": [[16, "vector"]],
  "(method 9 board-info)": [[16, "event-message-block"]],
  "init-var-jump": [
    [16, "event-message-block"],
    [96, "vector"]
  ],
  "(post target-slide-down-to-ground)": [
    [16, "vector"],
    [32, "vector"],
    [48, "vector"],
    [64, "vector"],
    [80, "vector"]
  ],
  "(enter target-attack-air)": [
    [16, "vector"],
    [32, "vector"],
    [48, "vector"]
  ],
  "(event target-attack-uppercut-jump)": [
    [16, "vector"],
    [32, "vector"],
    [48, "vector"]
  ],
  "target-board-ride-post": [
    [48, "vector"],
    [64, "vector"],
    [80, "collide-query"]
  ],
  "probe-test": [[16, "collide-query"]],
  "target-board-real-post": [
    [16, "vector"],
    [128, "vector"]
  ],
  "board-add-thrust": [[16, "vector"]],
  "target-board-collision": [
    [16, "vector"],
    [32, "vector"]
  ],
  "(code target-roll-flip)": [
    [16, "vector"],
    [32, "vector"]
  ],
  "(code target-flop)": [
    [16, "vector"],
    [32, "vector"],
    [48, "vector"]
  ],
  "(trans target-flop)": [[16, "event-message-block"]],
  "(enter target-flop)": [[16, "vector"]],
  "(code target-running-attack)": [[32, "collide-query"]],
  "mod-var-jump": [
    [16, "vector"],
    [32, "vector"]
  ],
  "(trans target-running-attack)": [
    [16, "vector"],
    [32, "vector"],
    [48, "vector"]
  ],
  "target-board-pre-move": [[112, "vector"]],
  // stack guesser can't handle inline arrays
  "(method 11 blocking-plane)": [[16, ["inline-array", "vector", 2]]],
  // stack guesser can't handle inline arrays
  "blocking-plane-spawn": [[16, ["inline-array", "vector", 2]]],
  // stack guesser can't handle inline arrays
  "(enter active elec-gate)": [[176, ["inline-array", "vector", 2]]],
  "(method 46 elevator)": [
    // bad stack guess (method type was a path-step)
    [16, "path-step"]
  ],
  "(method 10 nav-node)": [[16, "vector"]],
  "(method 9 nav-graph)": [[16, "matrix"]],
  "(method 10 xz-height-map)": [[16, "matrix"]],
  "(method 13 xz-height-map)": [[16, "vector4w-2"]],
  "(method 9 nav-node)": [[48, "nav-graph-link"]],
  "(method 18 drawable-region-face)": [
    [16, "vector"],
    [32, "vector"]
  ],
  "particle-adgif-callback": [[16, ["inline-array", "vector", 4]]],
  "sparticle-respawn-heights": [[16, "vector"]],
  "sparticle-respawn-timer": [[16, "vector"]],
  "check-drop-level-rain": [[16, "vector"]],
  "check-water-level-drop": [[16, "vector"]],
  "check-water-level-drop-motion": [[16, "vector"]],
  "water-info<-region": [[16, "script-context"]],
  "(method 52 collide-shape)": [[16, "water-info"]],
  "cshape-reaction-update-state": [
    [16, "vector"],
    [64, "vector"]
  ],
  "(code target-darkjak-giant)": [
    [96, "collide-query"],
    [640, ["inline-array", "sphere", 1]]
  ],
  "(code target-darkjak-bomb1)": [
    [16, "vector"],
    [112, "vector"],
    [128, "event-message-block"]
  ],
  "(code target-darkjak-bomb0)": [
    [32, "vector"],
    [48, "vector"]
  ],
  "set-forward-vel": [
    [16, "vector"],
    [32, "vector"]
  ],
  "delete-back-vel": [
    [16, "vector"],
    [32, "vector"]
  ],
  "(method 16 target)": [[16, "vector"]],
  "can-exit-duck?": [
    [16, "collide-query"],
    [560, ["inline-array", "sphere", 2]]
  ],
  "target-send-attack": [[16, "event-message-block"]],
  "(trans target-pole-cycle)": [[16, "vector"]],
  "(enter target-float)": [[16, "vector"]],
  "(trans target-float)": [
    [16, "vector"],
    [32, "vector"],
    [48, "vector"],
    [64, "vector"],
    [80, "vector"]
  ],
  "(code target-launch)": [[16, "event-message-block"]],
  "(anon-function 11 target2)": [[16, "vector"]],
  "(code target-load-wait)": [[16, "event-message-block"]],
  "target-generic-event-handler": [[16, "event-message-block"]],
  "(code target-swim-jump)": [[16, "vector"]],
  "(code target-swim-down)": [[16, "vector"]],
  "(method 10 water-control)": [
    [16, "water-info"],
    [224, "vector"]
  ],
  "(anon-function 10 water)": [[16, "vector"]],
  "target-bomb1-fire-shot": [
    [96, "vector"],
    [112, "vector"]
  ],
  "water-anim-event-handler": [
    [16, "vector"],
    [32, "event-message-block"]
  ],
  "(post fall crate)": [
    [32, "collide-query"],
    [16, "vector"]
  ],
  "(enter fall crate)": [[16, "event-message-block"]],
  "target-gun-find-track": [[64, "event-message-block"]],
  "target-gun-build-track-list": [
    [16, "vector"],
    [32, "vector"]
  ],
  "target-gun-joint-pre0": [
    [640, ["inline-array", "sphere", 2]],
    [656, "vector"]
  ],
  "cloud-track": [[16, "vector"]],
  "progress-post": [[112, "hud-box"]],
  "(method 10 menu-missions-option)": [[224, "hud-box"]],
  "(method 10 menu-secret-option)": [[64, "hud-box"]],
  "(method 10 menu-highscores-option)": [[16, "hud-box"]],
  "master-track-target": [[16, "vector"]],
  "cam-string-line-of-sight": [[192, "collide-query"]],
  "(enter cam-circular)": [[32, "collide-query"]],
  "(method 26 rigid-body)": [[16, ["inline-array", "vector", 8]]],
  "(method 47 rigid-body-object)": [[16, "matrix"]],
  "(method 16 sky-work)": [[16, "vector"]],
  "(method 17 sky-work)": [[16, "vector"]],
  // stack casts can't be guessed in a "run in process" (since the arg numbers are shifted?)
  "lightning-start": [
    [16, "vector"],
    [32, "vector"]
  ],
  "lightning-trail-fractal-gen": [
    [16, "vector"],
    [32, "vector"],
    [48, "vector"],
    [64, "vector"]
  ],
  "add-a-bunch": [[16, "vector"]],
<<<<<<< HEAD
  "(method 52 nav-state)": [
    [16, "nav-avoid-spheres-params"],
    [112, "nav-ray"]
  ],
  "(method 31 nav-state)": [
    [16, "nav-avoid-spheres-params"],
    [112, "nav-ray"]
  ],
  "(method 24 nav-state)": [[16, "vector"]],
  "(method 34 nav-state)": [[16, "vector"]],
  "(method 9 nav-control)": [[16, "vector"]],
  "(method 37 nav-state)": [[16, "vector"]],
  "(method 33 nav-state)": [[16, "clamp-travel-vector-to-mesh-return-info"]],
  "(method 32 nav-state)": [
    [16, "check-vector-collision-with-nav-spheres-info"]
  ],
  "(method 28 nav-state)": [[208, "vector"]],
  "(method 11 nav-state)": [
    [16, "vector"],
    [32, "vector"]
  ],
  "(method 49 nav-state)": [[16, "nav-ray"]],
  "check-drop-level-ctysluma-drop-userdata": [[16, "vector"]],
  "(method 54 enemy)": [[80, "vector"]],
  "enemy-falling-post": [[16, "vector"]],
  "enemy-die-falling-post": [[16, "vector"]],
  "(method 100 enemy)": [
    [672, "vector"],
    [688, "vector"]
  ],
  "(method 102 nav-enemy)": [[32, "collide-query"]],
  "(method 100 nav-enemy)": [
    [672, "vector"],
    [688, "vector"]
  ],
  "(method 176 nav-enemy)": [[16, "nav-gap-info"]],
  "(method 143 nav-enemy)": [[16, "vector"]],
  "(code jump nav-enemy)": [[16, "enemy-jump-info"]],
  "(method 145 nav-enemy)": [[16, "vector"]],
  "(method 150 nav-enemy)": [[16, "vector"]],
  "(anon-function 88 nav-enemy)": [[16, "vector"]],
  "(anon-function 93 nav-enemy)": [[16, "vector"]]
=======
  "(method 23 grid-hash)": [
    [16, "grid-hash-box"],
    [32, "grid-hash-box"],
    [48, "vector"],
    [64, "vector"]
  ],
  "(method 14 grid-hash)": [
    [16, "vector"],
    [32, "vector"]
  ],
  "(method 15 sphere-hash)": [[16, "vector"]],
  "draw-grid": [
    [16, "vector"],
    [32, "vector"],
    [48, "vector"]
  ],
  "(method 32 sphere-hash)": [[32, "vector"]],
  "(method 37 spatial-hash)": [[48, "vector"]],
  "(method 10 carry-info)": [[16, "vector"]],
  "(method 12 carry-info)": [[16, "vector"]],
  "(method 13 carry-info)": [
    [16, "event-message-block"],
    [144, "matrix"]
  ],
  "(method 16 carry-info)": [[16, "event-message-block"]],
  "(method 23 task-arrow)": [[16, "collide-query-with-vec"]],
  "(method 38 projectile)": [[16, "collide-query"]],
  "projectile-move-fill-all-dirs": [[16, "collide-query"]],
  "projectile-move-fill-line-sphere": [[16, "collide-query"]],
  "projectile-update-velocity-add-gravity": [[16, "vector"]],
  "projectile-bounce-falling-post": [[16, "collide-query"]],
  "cshape-reaction-update-state": [
    [16, "vector"],
    [32, "vector"]
  ],
  "cshape-reaction-default": [
    [16, "vector"],
    [32, "vector"]
  ],
  "(method 26 gun-blue-shot)": [[32, "vector"]],
  "(method 38 gun-blue-shot)": [[16, "collide-query"]],
  "someone-fire-yellow": [[16, "projectile-init-by-other-params"]],
  "(method 25 gun-yellow-shot)": [[32, "vector"]],
  "(method 38 gun-yellow-shot)": [[16, "collide-query"]],
  "target-gun-fire-red": [
    // TODO needed to prevent infinite loop
    [16, "vector"]
  ],
  "(method 26 gun-red-shot)": [[16, "vector"]],
  "(method 28 gun-red-shot)": [[16, "collide-query"]],
  "(method 24 gun-red-shot)": [[16, "collide-query"]],
  "target-gun-fire-dark": [[16, "collide-query"]]
>>>>>>> 3b3ed9ef
}<|MERGE_RESOLUTION|>--- conflicted
+++ resolved
@@ -1002,7 +1002,58 @@
     [64, "vector"]
   ],
   "add-a-bunch": [[16, "vector"]],
-<<<<<<< HEAD
+  "(method 23 grid-hash)": [
+    [16, "grid-hash-box"],
+    [32, "grid-hash-box"],
+    [48, "vector"],
+    [64, "vector"]
+  ],
+  "(method 14 grid-hash)": [
+    [16, "vector"],
+    [32, "vector"]
+  ],
+  "(method 15 sphere-hash)": [[16, "vector"]],
+  "draw-grid": [
+    [16, "vector"],
+    [32, "vector"],
+    [48, "vector"]
+  ],
+  "(method 32 sphere-hash)": [[32, "vector"]],
+  "(method 37 spatial-hash)": [[48, "vector"]],
+  "(method 10 carry-info)": [[16, "vector"]],
+  "(method 12 carry-info)": [[16, "vector"]],
+  "(method 13 carry-info)": [
+    [16, "event-message-block"],
+    [144, "matrix"]
+  ],
+  "(method 16 carry-info)": [[16, "event-message-block"]],
+  "(method 23 task-arrow)": [[16, "collide-query-with-vec"]],
+  "(method 38 projectile)": [[16, "collide-query"]],
+  "projectile-move-fill-all-dirs": [[16, "collide-query"]],
+  "projectile-move-fill-line-sphere": [[16, "collide-query"]],
+  "projectile-update-velocity-add-gravity": [[16, "vector"]],
+  "projectile-bounce-falling-post": [[16, "collide-query"]],
+  "cshape-reaction-update-state": [
+    [16, "vector"],
+    [32, "vector"]
+  ],
+  "cshape-reaction-default": [
+    [16, "vector"],
+    [32, "vector"]
+  ],
+  "(method 26 gun-blue-shot)": [[32, "vector"]],
+  "(method 38 gun-blue-shot)": [[16, "collide-query"]],
+  "someone-fire-yellow": [[16, "projectile-init-by-other-params"]],
+  "(method 25 gun-yellow-shot)": [[32, "vector"]],
+  "(method 38 gun-yellow-shot)": [[16, "collide-query"]],
+  "target-gun-fire-red": [
+    // TODO needed to prevent infinite loop
+    [16, "vector"]
+  ],
+  "(method 26 gun-red-shot)": [[16, "vector"]],
+  "(method 28 gun-red-shot)": [[16, "collide-query"]],
+  "(method 24 gun-red-shot)": [[16, "collide-query"]],
+  "target-gun-fire-dark": [[16, "collide-query"]],
   "(method 52 nav-state)": [
     [16, "nav-avoid-spheres-params"],
     [112, "nav-ray"]
@@ -1045,58 +1096,4 @@
   "(method 150 nav-enemy)": [[16, "vector"]],
   "(anon-function 88 nav-enemy)": [[16, "vector"]],
   "(anon-function 93 nav-enemy)": [[16, "vector"]]
-=======
-  "(method 23 grid-hash)": [
-    [16, "grid-hash-box"],
-    [32, "grid-hash-box"],
-    [48, "vector"],
-    [64, "vector"]
-  ],
-  "(method 14 grid-hash)": [
-    [16, "vector"],
-    [32, "vector"]
-  ],
-  "(method 15 sphere-hash)": [[16, "vector"]],
-  "draw-grid": [
-    [16, "vector"],
-    [32, "vector"],
-    [48, "vector"]
-  ],
-  "(method 32 sphere-hash)": [[32, "vector"]],
-  "(method 37 spatial-hash)": [[48, "vector"]],
-  "(method 10 carry-info)": [[16, "vector"]],
-  "(method 12 carry-info)": [[16, "vector"]],
-  "(method 13 carry-info)": [
-    [16, "event-message-block"],
-    [144, "matrix"]
-  ],
-  "(method 16 carry-info)": [[16, "event-message-block"]],
-  "(method 23 task-arrow)": [[16, "collide-query-with-vec"]],
-  "(method 38 projectile)": [[16, "collide-query"]],
-  "projectile-move-fill-all-dirs": [[16, "collide-query"]],
-  "projectile-move-fill-line-sphere": [[16, "collide-query"]],
-  "projectile-update-velocity-add-gravity": [[16, "vector"]],
-  "projectile-bounce-falling-post": [[16, "collide-query"]],
-  "cshape-reaction-update-state": [
-    [16, "vector"],
-    [32, "vector"]
-  ],
-  "cshape-reaction-default": [
-    [16, "vector"],
-    [32, "vector"]
-  ],
-  "(method 26 gun-blue-shot)": [[32, "vector"]],
-  "(method 38 gun-blue-shot)": [[16, "collide-query"]],
-  "someone-fire-yellow": [[16, "projectile-init-by-other-params"]],
-  "(method 25 gun-yellow-shot)": [[32, "vector"]],
-  "(method 38 gun-yellow-shot)": [[16, "collide-query"]],
-  "target-gun-fire-red": [
-    // TODO needed to prevent infinite loop
-    [16, "vector"]
-  ],
-  "(method 26 gun-red-shot)": [[16, "vector"]],
-  "(method 28 gun-red-shot)": [[16, "collide-query"]],
-  "(method 24 gun-red-shot)": [[16, "collide-query"]],
-  "target-gun-fire-dark": [[16, "collide-query"]]
->>>>>>> 3b3ed9ef
 }