--- conflicted
+++ resolved
@@ -2968,7 +2968,9 @@
     [99, "a0", "dma-packet"],
     [97, "a1", "dma-packet"]
   ],
-<<<<<<< HEAD
+  "(code part-tester-idle)": [
+    [[16, 22], "s5", "process-drawable"]
+  ],
   "(method 25 progress)": [[[19, 31], "a0", "menu-option"]],
   "(method 24 progress)": [
     [70, "a0", "(array menu-option)"],
@@ -3085,9 +3087,5 @@
   "master-choose-entity": [
     ["_stack_", 96, "res-tag"],
     [[87, 247], "s3", "(pointer camera-slave)"]
-=======
-  "(code part-tester-idle)": [
-    [[16, 22], "s5", "process-drawable"]
->>>>>>> 9a04c7e3
   ]
 }