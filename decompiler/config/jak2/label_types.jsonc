--- conflicted
+++ resolved
@@ -439,7 +439,7 @@
     ["L123", "uint64", true]
   ],
   "fma-sphere": [["L43", "attack-info"]],
-<<<<<<< HEAD
+  "process-taskable": [["L105", "attack-info"]],
   "neon-baron-part": [
     ["L604", "uint64", true],
     ["L605", "uint64", true]
@@ -461,7 +461,4 @@
     ["L503", "uint64", true],
     ["L504", "uint64", true]
   ]
-=======
-  "process-taskable": [["L105", "attack-info"]]
->>>>>>> 43b93cc2
 }