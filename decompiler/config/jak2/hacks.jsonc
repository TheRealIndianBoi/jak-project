--- conflicted
+++ resolved
@@ -280,9 +280,20 @@
 
     "(method 12 perf-stat)": [0],
     "(method 11 perf-stat)": [0],
+    "(method 22 gui-control)": [117, 121, 127, 128, 129, 139],
     "bsp-camera-asm": [1, 2, 3, 4, 6, 7],
     "(method 9 texture-page-dir)": [5, 6],
     "level-remap-texture": [2, 3, 4, 5, 6],
+    "(method 27 nav-mesh)": [0, 1, 2, 4, 5],
+    "(method 31 nav-mesh)": [0, 1, 2, 7, 8, 9, 11, 12, 13, 15],
+    "(method 45 nav-mesh)": [1, 4, 5, 8],
+    "(method 46 nav-mesh)": [1, 2, 3, 5],
+    "(method 32 nav-mesh)": [0, 1, 2, 4],
+    "(method 33 nav-mesh)": [0, 1, 2, 4],
+    "(method 42 nav-mesh)": [1, 2, 3, 7],
+    "point-poly-distance-min": [0, 1, 2, 3, 4, 5, 6, 7, 8, 9, 10, 11, 12],
+    "(method 34 nav-mesh)": [1, 2, 3, 7],
+    "(method 35 nav-mesh)": [2, 4],
     "(method 18 mysql-nav-graph)": [0, 1, 3, 4, 5, 9],
     "draw-actor-marks": [8],
     "find-nearest-entity": [7, 9, 10, 11, 12, 13, 14],
@@ -349,12 +360,8 @@
       116, // goto L99
       117, // goto L91
       120
-<<<<<<< HEAD
-    ]
-=======
     ],
     "update-actor-hash": [0, 2, 4]
->>>>>>> 3b3ed9ef
   },
 
   // Sometimes the game might use format strings that are fetched dynamically,
