{
  "(method 15 res-lump)": {
    "vars": {
      "s5-0": ["tag-pair", "res-tag-pair"],
      "s2-0": "existing-tag",
      "s3-0": "data-size",
      "v1-25": "resource-mem"
    }
  },
  "(method 0 lightning-control)": {
    "vars": {
      "gp-0": ["obj", "lightning-control"]
    }
  },
  "(method 0 align-control)": {
    "vars": {
      "v0-0": ["obj", "align-control"]
    }
  },
  "(method 16 nav-mesh)": {
    "args": ["obj", "ray"],
    "vars": {
      "sv-16": "next-poly-idx",
      "sv-24": "work",
      "sv-28": "current-poly",
      "sv-32": "current-poly-vtx-count",
      "sv-36": "v0-table",
      "sv-40": "v1-table",
      "v1-9": "i",
      "sv-52": "adj-vtx-0",
      "sv-56": "adj-vtx-1",
      "sv-44": "delta-x",
      "sv-48": "delta-z",
      "sv-60": "adj-edge-dz",
      "sv-64": "adj-edge-minus-dx",
      "f0-10": "heading-dot"
    }
  },
  "(method 0 sprite-aux-list)": {
    "args": ["allocation", "type-to-make", "size"]
  },
  "(method 0 sprite-array-2d)": {
    "args": ["allocation", "type-to-make", "group-0-size", "group-1-size"],
    "vars": {
      "v1-0": "sprite-count",
      "s4-0": "vec-data-size",
      "a2-3": "adgif-data-size"
    }
  },
  "(method 0 sprite-array-3d)": {
    "args": ["allocation", "type-to-make", "group-0-size", "group-1-size"],
    "vars": {
      "v1-0": "sprite-count",
      "s4-0": "vec-data-size",
      "a2-3": "adgif-data-size"
    }
  },
  "sprite-setup-header": {
    "args": ["hdr", "num-sprites"]
  },
  "add-to-sprite-aux-list": {
    "args": ["system", "sprite-info", "sprite-vec", "arg3"],
    "vars": {
      "v1-3": "aux-list"
    }
  },
  "sprite-setup-frame-data": {
    "args": ["data", "tbp-offset"]
  },
  "sprite-set-3d-quaternion!": {
    "args": ["sprite", "quat"]
  },
  "sprite-get-3d-quaternion!": {
    "args": ["out", "sprite"]
  },
  "sprite-add-matrix-data": {
    "args": ["dma-buff", "matrix-mode"],
    "vars": {
      "v1-0": "count",
      "a2-1": ["pkt1", "dma-packet"],
      "a1-2": ["mtx", "matrix"],
      "a2-9": ["pkt2", "dma-packet"],
      "a1-11": ["mtx2", "matrix"],
      "a1-20": "hvdf-idx"
    }
  },
  "sprite-add-frame-data": {
    "args": ["dma-buff", "tbp-offset"],
    "vars": {
      "a0-1": ["pkt", "dma-packet"]
    }
  },
  "sprite-add-2d-chunk": {
    "args": [
      "sprites",
      "start-sprite-idx",
      "num-sprites",
      "dma-buff",
      "mscal-addr"
    ],
    "vars": {
      "a0-1": ["pkt1", "dma-packet"],
      "s1-0": "qwc-pkt1",
      "a1-7": "qwc-pkt2",
      "a0-5": ["pkt2", "dma-packet"],
      "a1-11": "qwc-pkt3",
      "a0-7": ["pkt3", "dma-packet"],
      "v1-7": ["pkt4", "dma-packet"]
    }
  },
  "sprite-add-2d-all": {
    "args": ["sprites", "dma-buff", "group-idx"],
    "vars": {
      "s4-0": "current-sprite-idx",
      "s2-0": "remaining-sprites",
      "s3-0": "mscal-addr"
    }
  },
  "sprite-add-3d-chunk": {
    "args": ["sprites", "start-sprite-idx", "num-sprites", "dma-buff"],
    "vars": {
      "a0-1": ["pkt1", "dma-packet"],
      "s2-0": "qwc-pkt1",
      "a1-7": "qwc-pkt2",
      "a0-5": ["pkt2", "dma-packet"],
      "a1-11": "qwc-pkt3",
      "a0-7": ["pkt3", "dma-packet"],
      "v1-7": ["pkt4", "dma-packet"]
    }
  },
  "sprite-add-3d-all": {
    "args": ["sprites", "dma-buff", "group-idx"],
    "vars": {
      "s4-0": "current-sprite-idx",
      "s3-0": "remaining-sprites"
    }
  },
  "sprite-draw": {
    "args": ["disp"],
    "vars": {
      "gp-0": "dma-mem-begin",
      "s4-0": "dma-buff",
      "s5-0": "dma-bucket-begin",
      "a0-6": ["pkt1", "dma-packet"],
      "a0-8": "giftag",
      "a0-14": ["pkt2", "dma-packet"],
      "a0-16": ["pkt3", "dma-packet"],
      "a0-21": ["pkt4", "dma-packet"],
      "a0-25": ["pkt5", "dma-packet"],
      "a0-30": ["pkt6", "dma-packet"],
      "v1-27": ["pkt7", "dma-packet"],
      "v1-34": "mem-use"
    }
  },
  "sprite-release-user-hvdf": {
    "args": ["idx"]
  },
  "sprite-get-user-hvdf": {
    "args": ["idx"]
  },
  "sprite-distorter-generate-tables": {
    "vars": {
      "gp-0": "tbls",
      "f28-0": "cam-aspx",
      "f30-0": "cam-aspy",
      "f26-0": "rot",
      "s4-0": "turns",
      "s2-0": "turn",
      "s3-0": "entry-idx",
      "s5-0": "ientry-idx"
    }
  },
  "sprite-init-distorter": {
    "args": ["dma-buff"]
  },
  "sprite-draw-distorters": {
    "args": ["dma-buff"],
    "vars": {
      "s0-0": "dma-chunk-start",
      "s1-0": "i",
      "s2-0": "num-entries",
      "v1-5": "aux-elem",
      "sv-16": "sprite",
      "a0-3": "dma-position",
      "sv-32": "dma-st-flag",
      "sv-48": "dma-color",
      "s4-0": "chunk-sprite-count",
      "s5-0": "draw-sprite-count",
      "v1-26": "clip-result"
    }
  },
  "(method 18 mood-control)": {
    "vars": {
      "v0-3": ["lightning-sound-id", "sound-id"]
    }
  },
  "(method 10 mood-control)": {
    "args": ["obj", "cloud-target", "fog-target", "cloud-speed", "fog-speed"]
  },
  "(method 11 mood-control)": {
    "args": ["obj", "min-cloud", "max-cloud", "min-fog", "max-fog"]
  },
  "copy-mood-exterior": {
    "vars": {
      "a1-4": ["a1-4", "(inline-array vector)"],
      "v1-5": ["v1-5", "(inline-array vector)"],
      "a0-2": ["a0-2", "(inline-array vector)"]
    }
  },
  "update-mood-strip": {
    "vars": {
      "s4-1": ["s4-1", "(pointer float)"]
    }
  },
  "update-mood-ruins": {
    "vars": {
      "gp-1": ["gp-1", "(pointer float)"]
    }
  },
  "desaturate-mood-colors": {
    "vars": {
      "a0-8": ["mood-colors", "(inline-array mood-color)"]
    }
  },
  "(method 12 fact-info-target)": {
    "vars": {
      "v1-2": "current-gun"
    }
  },
  "(method 10 cylinder)": {
    "args": ["obj", "ray1", "ray2"]
  },
  "ripple-make-request": {
    "args": ["waveform", "effect"]
  },
  "command-get-entity": {
    "args": ["search", "fallback"]
  },
  "transform-float-point": {
    "args": ["in", "out"]
  },
  "add-debug-point": {
    "args": ["enable-draw", "bucket", "pt"],
    "vars": {
      "a1-2": "pt-copy",
      "v1-11": "buf",
      "a2-1": "tag-start",
      "a3-20": "tag-end",
      "a3-0": ["a3-0", "dma-packet"],
      "a3-2": ["a3-2", "gs-gif-tag"],
      "a3-4": ["a3-4", "vector4w-2"],
      "a3-6": ["a3-6", "vector4w-2"],
      "a3-8": ["a3-8", "vector4w-2"],
      "a1-30": ["a1-30", "vector4w-2"],
      "a0-6": ["a0-6", "dma-packet"],
      "a0-5": ["a0-5", "(pointer uint64)"]
    }
  },
  "internal-draw-debug-line": {
    "args": ["bucket", "start", "end", "start-color", "mode", "end-color"],
    "vars": {
      "a0-2": "buf",
      "s1-0": "var-start-color",
      "s2-0": "var-mode",
      "s5-0": "var-end-color",
      "sv-112": "var-end",
      "v1-37": "buf2",
      "a2-2": "tag-start",
      "a3-17": "tag-end",
      "a3-2": ["pkt1", "dma-packet"],
      "a3-4": ["giftag", "gs-gif-tag"],
      "a1-50": ["a1-50", "(inline-array vector4w-2)"],
      "a0-29": ["pkt2", "dma-packet"]
    }
  },
  "internal-draw-debug-text-3d": {
    "args": ["bucket", "text", "position", "color", "screen-offset"],
    "vars": {
      "v1-12": ["pkt", "dma-packet"],
      "s5-0": "tag-start",
      "a3-4": "tag-end",
      "s2-0": "screen-pos",
      "s3-0": "buf",
      "a2-2": "font-ctx"
    }
  },
  "add-debug-outline-triangle": {
    "args": ["enable", "bucket", "p0", "p1", "p2", "color"]
  },
  "add-debug-triangle-normal": {
    "args": ["enable", "bucket", "p0", "p1", "p2", "color"]
  },
  "add-debug-flat-triangle": {
    "args": ["enable", "bucket", "p0", "p1", "p2", "color"],
    "vars": {
      "v1-16": "buf",
      "a2-1": "tag-start",
      "a3-7": "tag-end",
      "a3-1": ["pkt1", "dma-packet"],
      "a3-3": ["giftag", "gs-gif-tag"],
      "a3-5": ["a3-5", "(inline-array vector)"],
      "a0-13": ["pkt2", "dma-packet"]
    }
  },
  "debug-draw-buffers": {
    "vars": {
      "gp-0": "i",
      "gp-1": "j",
      "v1-1": "line",
      "v1-8": "text-3d"
    }
  },
  "add-debug-line": {
    "args": [
      "enable",
      "bucket",
      "start",
      "end",
      "start-color",
      "mode",
      "end-color"
    ],
    "vars": {
      "v1-2": "line"
    }
  },
  "add-debug-line2d": {
    "args": ["enable", "bucket", "start", "end", "color"],
    "vars": {
      "a2-3": ["a2-3", "dma-packet"],
      "a2-5": ["giftag", "gs-gif-tag"],
      "a2-7": ["v0", "vector4w-2"],
      "a2-9": ["v1", "vector4w-2"],
      "a0-18": ["a0-18", "(pointer uint64)"],
      "s5-0": "tag-start",
      "a3-11": "tag-end",
      "v1-12": ["v1-12", "dma-packet"],
      "s2-0": "p0",
      "v1-9": "p1",
      "s4-0": "buf"
    }
  },
  "add-debug-box": {
    "args": ["enable", "bucket", "c1", "c2", "color"],
    "vars": {
      "s5-0": "p0",
      "s1-0": "p1"
    }
  },
  "add-debug-box-with-transform": {
    "args": ["enable", "bucket", "box", "trans", "color"],
    "vars": {
      "s4-0": "points",
      "s2-0": "corners",
      "s1-0": "point",
      "s0-0": "i"
    }
  },
  "add-debug-x": {
    "args": ["enable", "bucket", "position", "color"],
    "vars": {
      "s3-0": "p0",
      "s2-0": "p1"
    }
  },
  "add-debug-cross": {
    "args": ["enable", "bucket", "position", "radius"],
    "vars": {
      "s4-0": "p0",
      "s3-0": "p1"
    }
  },
  "add-debug-sphere-with-transform": {
    "args": ["enable", "bucket", "position", "radius", "trans", "color"],
    "vars": {
      "a2-1": "position-transformed"
    }
  },
  "add-debug-sphere": {
    "args": ["enable", "bucket", "position", "radius", "color"]
  },
  "add-debug-text-sphere": {
    "args": ["enable", "bucket", "position", "radius", "text", "color"]
  },
  "add-debug-text-3d": {
    "args": ["enable", "bucket", "text", "position", "color", "screen-offset"]
  },
  "add-debug-spheres": {
    "args": ["enable", "bucket", "origins", "count", "color"],
    "vars": {
      "s3-0": "i",
      "s4-0": "origin"
    }
  },
  "add-debug-line-sphere": {
    "args": ["enable", "bucket", "position", "forward", "arg4", "color"],
    "vars": {
      "sv-16": "var-bucket",
      "sv-24": "var-position",
      "sv-28": "var-forward",
      "sv-32": "var-arg4",
      "sv-36": "var-color",
      "gp-0": "mat-forward",
      "s5-0": "mat-down",
      "sv-112": "mat",
      "sv-116": "forward-length",
      "s0-0": "i"
    }
  },
  "add-debug-circle": {
    "args": ["enable", "bucket", "position", "radius", "color", "orientation"],
    "vars": {
      "s1-0": "line-start",
      "s0-0": "line-end",
      "sv-48": "i",
      "f30-0": "angle"
    }
  },
  "add-debug-vector": {
    "args": ["enable", "bucket", "position", "direction", "length", "color"],
    "vars": {
      "v1-2": "line-end"
    }
  },
  "add-debug-matrix": {
    "args": ["enable", "bucket", "mat", "line-length"]
  },
  "add-debug-rot-matrix": {
    "args": ["enable", "bucket", "mat", "position"]
  },
  "add-debug-quaternion": {
    "args": ["enable", "bucket", "position", "quat"],
    "vars": {
      "a2-1": "mat"
    }
  },
  "add-debug-cspace": {
    "args": ["enable", "bucket", "csp"]
  },
  "add-debug-yrot-vector": {
    "args": ["enable", "bucket", "position", "angle", "line-length", "color"],
    "vars": {
      "sv-32": "var-angle",
      "s0-0": "var-line-length",
      "s3-0": "var-color",
      "s1-0": "line-start"
    }
  },
  "add-debug-arc": {
    "args": [
      "enable",
      "bucket",
      "position",
      "start-angle",
      "end-angle",
      "radius",
      "color",
      "orientation"
    ],
    "vars": {
      "f30-0": "angle",
      "sv-80": "i",
      "sv-48": "line-start",
      "sv-64": "line-end"
    }
  },
  "add-debug-curve": {
    "args": [
      "enable",
      "bucket",
      "cverts",
      "num-cverts",
      "knots",
      "num-knots",
      "color"
    ],
    "vars": {
      "sv-80": "i",
      "s0-0": "p0",
      "sv-48": "p1",
      "sv-64": "iterations"
    }
  },
  "add-debug-curve2": {
    "args": ["enable", "bucket", "curve", "color", "arg4"]
  },
  "add-debug-points": {
    "args": [
      "enable",
      "bucket",
      "points",
      "num-points",
      "color",
      "y-override",
      "highlight"
    ],
    "vars": {
      "s0-0": "i",
      "sv-96": "position"
    }
  },
  "debug-percent-bar": {
    "args": [
      "enable",
      "bucket",
      "x",
      "y",
      "percentage",
      "color",
      "width",
      "height"
    ],
    "vars": {
      "s0-0": "buf",
      "s5-0": "tag-start",
      "a3-3": "tag-end",
      "v1-9": ["pkt", "dma-packet"]
    }
  },
  "debug-pad-display": {
    "args": ["pad"],
    "vars": {
      "gp-0": "stick-history",
      "v1-0": "i",
      "s5-1": "j",
      "s3-0": "buf",
      "s4-0": "tag-start",
      "a3-1": "tag-end",
      "v1-16": ["pkt", "dma-packet"]
    }
  },
  "add-debug-light": {
    "args": ["enable", "bucket", "light", "position", "text"],
    "vars": {
      "s1-1": "color-rgba",
      "s2-0": "sphere-pos"
    }
  },
  "add-debug-lights": {
    "args": ["enable", "bucket", "lights", "position"]
  },
  "drawable-frag-count": {
    "args": ["drbl"],
    "vars": {
      "gp-0": "count",
      "s4-0": "i"
    }
  },
  "history-init": {
    "args": ["history", "num-points"]
  },
  "history-draw-and-update": {
    "args": ["history", "draw", "pos"],
    "vars": {
      "s5-1": "i"
    }
  },
  "dma-timeout-cam": {
    "vars": {
      "a0-0": "pos",
      "a1-0": "rot"
    }
  },
  "display-file-info": {
    "vars": {
      "gp-0": "i",
      "v1-7": "level",
      "s5-0": "bsp"
    }
  },
  "add-debug-cursor": {
    "args": ["enable", "bucket", "x", "y", "arg4"],
    "vars": {
      "s4-0": "buf",
      "s5-0": "tag-start",
      "a3-2": "tag-end",
      "v1-9": ["pkt", "dma-packet"]
    }
  },
  "add-boundary-shader": {
    "args": ["tex-id", "buf"],
    "vars": {
      "a1-1": "tex",
      "a0-1": ["giftag", "gs-gif-tag"],
      "s5-0": ["shader", "adgif-shader"]
    }
  },
  "make-debug-sphere-table": {
    "args": ["points", "h-lines", "v-lines"],
    "vars": {
      "s1-0": "v-line",
      "sv-112": "h-line",
      "s5-0": "num-points",
      "f30-0": "scale",
      "s2-0": "offset",
      "s0-0": "current",
      "sv-80": "next-hz",
      "sv-96": "next-vt"
    }
  },
  "add-debug-sphere-from-table": {
    "args": ["bucket", "position", "radius", "color", "table-idx"],
    "vars": {
      "sv-32": "sphere-points",
      "s0-0": ["points", "(inline-array vector)"],
      "s2-1": "point-1",
      "s1-1": "point-2",
      "sv-36": "point-3"
    }
  },
  "shrub-num-tris": {
    "args": "shrub"
  },
  "shrub-make-perspective-matrix": {
    "args": ["out", "camera-temp"]
  },
  "shrub-init-view-data": {
    "args": "view-data"
  },
  "shrub-upload-view-data": {
    "args": "dma-buff",
    "vars": {
      "v1-0": "buf",
      "a0-1": ["pkt", "dma-packet"],
      "s5-0": "qwc"
    }
  },
  "shrub-do-init-frame": {
    "args": "dma-buff",
    "vars": {
      "a0-3": ["pkt1", "dma-packet"],
      "a0-5": ["pkt2", "dma-packet"]
    }
  },
  "shrub-init-frame": {
    "args": ["dma-buff", "test"],
    "vars": {
      "a0-2": ["pkt", "dma-packet"],
      "a0-4": ["giftag", "gs-gif-tag"]
    }
  },
  "shrub-upload-model": {
    "args": ["shrub", "dma-buff", "arg2"],
    "vars": {
      "a3-0": ["a3-0", "dma-packet"],
      "a0-9": ["a0-9", "dma-packet"],
      "a0-11": ["a0-11", "dma-packet"]
    }
  },
  "draw-drawable-tree-instance-shrub": {
    "args": ["tree", "level"],
    "vars": {
      "v1-24": "dma-buff",
      "v1-16": "proto-array",
      "s5-0": "proto-array-len",
      "s4-0": "proto-array-data",
      "a2-3": "proto",
      "a1-5": "i",
      "gp-0": "dma-start"
    }
  },
  "draw-prototype-inline-array-shrub": {
    "args": ["proto-array-len", "proto-array"],
    "vars": {
      "v1-0": ["v1-0", "prototype-bucket-shrub"],
      "a2-6": "dma-ptr",
      "a0-14": ["a0-14", "shrub-near-packet"]
    }
  },
  "(method 10 cam-setting-data)": {
    "vars": {
      "v1-5": ["v1-5", "handle"],
      "a0-6": ["a0-6", "handle"],
      "v1-106": ["v1-106", "handle"],
      "a0-118": ["a0-118", "handle"],
      "a0-122": ["a0-122", "handle"],
      "v1-112": ["v1-112", "handle"]
    }
  },
  "(method 17 setting-control)": {
    "vars": {
      "v1-84": ["v1-84", "task-mask"]
    }
  },
  "(method 18 setting-control)": {
    "vars": {
      "a0-147": ["a0-147", "process-focusable"]
    }
  },
  "glst-insert-before": {
    "args": ["list", "curr", "new"]
  },
  "glst-insert-after": {
    "args": ["list", "curr", "new"]
  },
  "matrix-local->world": {
    "args": ["smooth?"]
  },
  "emerc-vu1-init-buffer": {
    "args": ["dma-bucket", "test"],
    "vars": {
      "gp-0": "bucket",
      "s4-0": "dma-buf"
    }
  },
  "display-sync": {
    "arg0": ["disp"],
    "vars": {
      "s4-0": "just-rendered-frame",
      "a1-1": "current-time",
      "s5-0": "just-rendered-frame-start-time",
      "a0-3": "prev-vblank-time-1",
      "v1-6": "prev-vblank-time-2",
      "f28-0": "ticks-per-frame-f",
      "f1-0": "frame-duration",
      "f0-2": "frame-time-ratio",
      "f26-0": "vysnc-progress",
      "f30-0": "last-dog",
      "f30-1": "next-dog",
      "s4-1": "frame-to-render",
      "v1-48": "time-after-vsync",
      "s5-1": "next-dma-buf"
    }
  },
  "merc-vu1-add-vu-function": {
    "args": ["dma", "func", "flush-mode"],
    "vars": {
      "v1-0": "func-data",
      "a3-0": "qwc",
      "a1-1": "dst",
      "t0-1": "qwc-this-time"
    }
  },
  "merc-vu1-init-buffer": {
    "args": ["dma-bucket"],
    "vars": {
      "gp-0": "bucket",
      "s4-0": "dma-buf"
    }
  },
  "(method 9 merc-effect)": {
    "vars": {
      "v1-0": "data",
      "v1-1": "tex",
      "a0-8": "seg",
      "s3-0": "frag-idx",
      "s2-0": "ctrl-size",
      "s1-0": "geo-size",
      "s4-0": ["geo", "merc-fragment"],
      "s5-0": ["ctrl", "merc-fragment-control"]
    }
  },
  "add-nav-sphere": {
    "args": ["nav", "sphere", "max-spheres"]
  },
  "texture-bpp": {
    "args": ["tex-fmt"]
  },
  "texture-qwc": {
    "args": ["width", "height", "tex-fmt"]
  },
  "physical-address": {
    "args": ["ptr"]
  },
  "dma-buffer-add-ref-texture": {
    "args": ["dma-buf", "tex-data-ptr", "width", "height", "tex-fmt"],
    "vars": {
      "s5-0": "padr",
      "v1-0": "qwc-remaining",
      "a0-4": "qwc-transfer",
      "a1-3": "eop"
    }
  },
  "gs-find-block": {
    "args": ["bx", "by", "fmt"]
  },
  "(method 18 texture-pool)": {
    "args": ["obj", "tpage-id"]
  },
  "(method 10 texture-page)": {
    "args": ["obj", "num-segments", "upload-offset"],
    "vars": {
      "v1-0": "offset",
      "a2-1": "i"
    }
  },
  "(method 16 texture-pool)": {
    "args": ["obj", "seg", "num-words"]
  },
  "(method 9 texture-page)": {
    "args": ["obj", "heap"]
  },
  "texture-page-default-allocate": {
    "args": ["pool", "tpage", "heap", "tpage-id"],
    "vars": {
      "s3-0": "seg",
      "a1-2": "vram-loc",
      "v1-12": "tex-idx",
      "a0-7": "tex",
      "a1-6": "mask-idx",
      "a2-2": "mask-word"
    }
  },
  "texture-page-common-allocate": {
    "args": ["pool", "tpage", "heap", "tpage-id"],
    "vars": {
      "s5-0": "vram-loc",
      "s4-0": "seg"
    }
  },
  "texture-page-font-allocate": {
    "args": ["pool", "tpage", "heap", "tpage-id"],
    "vars": {
      "v1-4": "tex-idx",
      "a0-5": "tex",
      "a1-5": "mask-idx",
      "a2-2": "mask-word"
    }
  },
  "(method 22 texture-pool)": {
    "vars": {
      "s5-0": "vram-loc",
      "gp-0": "level-idx",
      "v1-3": "lev",
      "s4-0": "tpage",
      "s3-0": "seg"
    }
  },
  "(method 23 texture-pool)": {
    "vars": {
      "s5-0": "vram-loc",
      "gp-0": "level-idx",
      "v1-3": "lev",
      "s4-0": "tpage",
      "s3-0": "seg"
    }
  },
  "(method 24 texture-pool)": {
    "vars": {
      "gp-0": "vram-loc",
      "s5-0": "level-idx",
      "v1-3": "lev",
      "s4-0": "tpage",
      "s3-0": "old-dest-base",
      "s2-0": "new-dest-base",
      "v1-15": "new-tbp",
      "a0-11": "texture-idx",
      "a1-12": "adgif-iter"
    }
  },
  "texture-page-common-boot-allocate": {
    "args": ["pool", "tpage", "heap", "tpage-id"],
    "vars": {
      "s2-0": "common-page-slot-id"
    }
  },
  "upload-vram-data": {
    "args": ["buf", "dest", "data", "height", "width"],
    "vars": {
      "a3-2": "height-this-time"
    }
  },
  "upload-vram-pages": {
    "args": ["pool", "dest-seg", "tpage", "mode", "bucket"],
    "vars": {
      "gp-0": "num-chunks",
      "s3-0": "dma-buf",
      "sv-16": "data-ptr",
      "sv-20": "vram-ptr",
      "sv-24": "tpage-num-chunks",
      "sv-32": "chunks-pending",
      "sv-40": "first-chunk",
      "sv-48": "tpage-id"
    }
  },
  "update-vram-pages": {
    "args": ["pool", "dest-seg", "tpage", "mode", "bucket"],
    "vars": {
      "t1-0": "vram-ptr",
      "t2-0": "tpage-num-chunks",
      "v1-2": "chunks-pending",
      "t0-1": "tpage-id",
      "a1-4": "adjusted-num-chunks",
      "a2-3": "chunk-idx",
      "a3-8": "chunk-ptr"
    }
  },
  "upload-vram-pages-pris": {
    "args": ["pool", "dest-seg", "tpage", "bucket"],
    "vars": {
      "gp-0": "total-chunks-uploaded",
      "s3-0": "dma-buf",
      "sv-16": "data-ptr",
      "sv-20": "vram-ptr",
      "sv-24": "tpage-num-chunks",
      "sv-32": "chunks-pending",
      "sv-40": "first-chunk",
      "sv-48": "tpage-id",
      "s0-0": "chunk-idx",
      "v1-17": "chunk-dest",
      "a1-1": "mask-work",
      "sv-52": "should-upload"
    }
  },
  "texture-page-level-allocate": {
    "args": ["pool", "tpage", "heap", "tpage-id"],
    "vars": {
      "s2-0": "common-page-slot-id"
    }
  },
  "texture-page-size-check": {
    "args": ["pool", "lev", "silent"]
  },
  "(method 13 texture-pool)": {
    "args": ["pool", "lev", "num-tpage-ids", "tpage-ids"],
    "vars": {
      "s2-0": "lev-tex-ids",
      "a0-3": "tpage-id",
      "s1-0": "loaded-tpage-idx",
      "v1-9": "logged-in-tpage-id"
    }
  },
  "(method 14 texture-pool)": {
    "args": ["pool", "lev", "cat", "bucket"],
    "vars": {
      "a2-1": "tpage"
    }
  },
  "upload-textures": {
    "vars": {
      "v1-6": "lev-idx",
      "a0-7": "lev",
      "s5-0": "num-tpage",
      "v1-11": "tpage-info",
      "a1-9": "src-level"
    }
  },
  "texture-relocate": {
    "args": ["dma-buff", "tex", "dest-loc", "dest-fmt", "clut-dst"]
  },
  "(method 11 texture-page)": {
    "args": ["obj", "new-dest", "segs"],
    "vars": {
      "v1-0": "new-tbp",
      "a3-4": "old-tbp",
      "t0-1": "tex-idx",
      "t1-6": "tex",
      "t2-0": "num-mips",
      "t3-4": "mip-idx"
    }
  },
  "(method 7 texture-page)": {
    "args": ["obj", "loading-heap", "name"],
    "vars": {
      "v1-2": "loading-level",
      "a3-0": "tpage-id",
      "s4-0": "dir-entry"
    }
  },
  "texture-page-login": {
    "args": ["tex-id", "alloc-func", "heap"],
    "vars": {
      "s5-0": "dir-entry",
      "s4-0": "old-alloc-func",
      "s3-0": "name",
      "s2-0": "loaded-tpage"
    }
  },
  "(method 9 texture-page-dir)": {
    "args": ["obj", "heap"],
    "vars": {
      "v1-0": "mem-start",
      "a1-1": "mem-end",
      "a2-0": "entry-idx",
      "t1-0": "entry",
      "t0-0": "tex-page",
      "a3-4": "link-arr",
      "t0-3": "tex-count",
      "t1-3": "tex-idx",
      "t2-2": "link-slot",
      "t3-2": ["shader", "adgif-shader"],
      "t4-1": "dist-past-end"
    }
  },
  "(method 9 border-plane)": {
    "vars": {
      "s5-0": "plane-color"
    }
  },
  "(method 10 border-plane)": {
    "vars": {
      "arg0": "pt"
    }
  },
  "(method 12 game-info)": {
    "vars": {
      "s5-0": "subtasks",
      "s4-0": "i"
    }
  },
  "(method 13 game-info)": {
    "vars": {
      "v1-2": "subtask"
    }
  },
  "(method 19 game-info)": {
    "vars": {
      "gp-0": "dfault"
    }
  },
  "(method 20 game-info)": {
    "vars": {
      "s3-0": "cont",
      "s4-0": "continues"
    }
  },
  "(method 30 game-info)": {
    "vars": {
      "s5-0": "story-total",
      "s4-0": "story-complete",
      "f30-0": "percent",
      "s3-0": "story-min",
      "s2-0": "story-max",
      "s5-1": "bbush-min",
      "s4-1": "bbush-max"
    }
  },
  "(method 10 game-info)": {
    "vars": {
      "s5-1": "task",
      "f30-0": "ammo-max",
      "s4-1": "ammo-kind"
    }
  },
  "(method 11 fact-info-target)": {
    "vars": {
      "s3-10": "ammo-kind"
    }
  },
  "(method 14 game-info)": {
    "vars": {
      "v1-0": "game-perms",
      "a0-1": "i"
    }
  },
  "(method 16 game-info)": {
    "vars": {
      "s5-0": "game-perms",
      "s4-0": "level-entities",
      "s2-0": "entity-perm",
      "s3-0": "i",
      "v1-10": "actor-perm"
    }
  },
  "(method 17 game-info)": {
    "vars": {
      "s5-0": "level-entities",
      "s4-0": "i",
      "s3-0": "entity-perm",
      "v1-7": "actor-perm"
    }
  },
  "bug-report-display": {
    "vars": {
      "s5-0": "conts"
    }
  },
  "print-continues": {
    "vars": {
      "s5-0": "conts",
      "gp-0": "levels",
      "v1-2": "cont"
    }
  },
  "(method 18 game-info)": {
    "vars": {
      "v1-7": "game-subtasks",
      "a0-6": "i",
      "a1-8": "subtasks",
      "s5-1": "game-perms"
    }
  },
  "(method 25 game-info)": {
    "vars": {
      "gp-0": "game-subtasks",
      "s5-0": "i",
      "s4-0": "subtask",
      "v1-11": "cur-lev",
      "v1-17": "suck-death-count",
      "f0-2": "suck-death-stage"
    }
  },
  "(method 21 game-info)": {
    "vars": {
      "s3-3": "dfault"
    }
  },
  "update-task-masks": {
    "vars": {
      "s5-1": "borrow-eval",
      "s4-1": "game-nodes",
      "s3-0": "i",
      "s2-0": "node",
      "s1-0": "node-open?",
      "s1-1": "node-ev-i",
      "v1-66": "node-open-ev",
      "s5-2": "lev-i",
      "a0-30": "lev"
    }
  },
  "(method 22 level)": {
    "vars": {
      "v1-7": "name",
      "a0-2": "game-subtasks",
      "a1-1": "i",
      "a2-3": "subtask"
    }
  },
  "task-node-by-name": {
    "vars": {
      "s5-0": "game-nodes",
      "s4-0": "i",
      "s3-0": "node"
    }
  },
  "task-resolution-close!": {
    "vars": {
      "v1-1": "game-nodes",
      "a1-0": "i",
      "a2-3": "node"
    }
  },
  "task-close!": {
    "vars": {
      "s5-0": "game-nodes",
      "s4-0": "i",
      "s3-0": "node"
    }
  },
  "task-closed?": {
    "vars": {
      "s5-0": "game-nodes",
      "s4-0": "i",
      "s3-0": "node"
    }
  },
  "open-task-nodes": {
    "vars": {
      "v1-1": "game-nodes",
      "a1-0": "i",
      "a2-3": "node"
    }
  },
  "(method 9 game-task-node-info)": {
    "vars": {
      "s4-0": "task-node-close-func",
      "s2-0": "p-node-count",
      "s0-0": "p-i",
      "s5-1": "game-nodes",
      "s4-1": "i",
      "s3-1": "node"
    }
  },
  "task-node-closed?": {
    "vars": {
      "v1-2": "node"
    }
  },
  "(method 10 game-task-node-info)": {
    "vars": {
      "s5-0": "game-nodes",
      "s4-0": "i",
      "a0-4": "node",
      "v1-20": "ii"
    }
  },
  "task-node-open?": {
    "vars": {
      "v1-1": "game-nodes"
    }
  },
  "(method 11 game-task-node-info)": {
    "vars": {
      "a1-0": "game-nodes",
      "a2-2": "pi",
      "v1-1": "node-info"
    }
  },
  "task-node-open!": {
    "vars": {
      "gp-0": "game-node",
      "s5-0": "p-i"
    }
  },
  "task-node-reset": {
    "vars": {
      "s5-0": "game-nodes",
      "s4-0": "i",
      "s3-0": "node"
    }
  },
  "(method 9 game-task-control)": {
    "vars": {
      "s2-0": "game-nodes",
      "s3-0": "i",
      "s1-0": "node"
    }
  },
  "(method 15 mysql-nav-graph)": {
    "args": ["obj", "edge-id", "node-id"]
  },
  "(method 16 mysql-nav-graph)": {
    "args": ["obj", "edge-id", "node-id"]
  },
  "(method 11 mysql-nav-graph)": {
    "args": ["obj", "node-id"]
  },
  "(method 12 mysql-nav-graph)": {
    "args": ["obj", "edge-id"]
  },
  "(method 19 mysql-nav-graph)": {
    "vars": {
      "s4-0": ["s4-0", "mysql-nav-node"],
      "a0-10": ["a0-10", "mysql-nav-edge"]
    }
  },
  "(method 10 mysql-nav-graph)": {
    "vars": {
      "a0-3": ["a0-3", "mysql-nav-node"],
      "a0-7": ["a0-7", "mysql-nav-edge"],
      "a0-13": ["a0-13", "mysql-nav-visnode"]
    }
  },
  "(method 9 mysql-nav-graph)": {
    "vars": {
      "s0-1": ["nav-node", "mysql-nav-node"],
      "s1-2": ["nav-edge", "mysql-nav-edge"],
      "s1-4": ["nav-visnode", "mysql-nav-visnode"]
    }
  },
  "(method 18 level)": {
    "vars": {
      "s5-0": "mem-mode",
      "v1-5": "slot-in-borrow-from-lev",
      "a0-4": "borrow-from-lev-idx",
      "a1-3": "maybe-borrow-from-lev",
      "a2-5": "check-slot-idx",
      "a2-7": "found-borrow",
      "a1-4": "borrow-from-lev",
      "s2-0": "memory-unused?",
      "v1-17": "bits-to-use",
      "s4-0": "heap-size",
      "s3-0": "offset-in-level-heap"
    }
  },
  "level-update-after-load": {
    "args": ["lev", "lstate"],
    "vars": {
      "s3-0": "drawable-trees",
      "s5-0": "start-time",
      "v1-5": "current-time",
      "s1-0": "login-state-pos",
      "s2-0": "current-tree",
      "s1-1": "tree-array-idx",
      "v1-40": "art-group-array-idx",
      "s2-1": "current-ag",
      "s0-0": "current-array",
      "s2-3": "proto-array",
      "s0-1": "protos",
      "sv-32": "proto",
      "sv-48": "geom-idx",
      "a0-56": "geom",
      "s1-2": "proto2-idx",
      "v1-134": "proto2",
      "s0-2": "envmap-shader",
      "v0-7": "envmap-tex",
      "v1-155": "lev-bsp",
      "f0-6": "close-dist",
      "f1-3": "far-dist",
      "v1-122": "borrower-idx",
      "a0-104": "borrower-heap",
      "v1-225": "end-time"
    }
  },
  "(method 10 load-state)": {
    "vars": {
      "v1-0": "discarded-level",
      "s5-0": "most-recent-load-order",
      "s4-0": "unload-attempt",
      "a0-2": "unload-idx",
      "a1-0": "unload-candidate-idx",
      "a2-3": "unload-candidate-lev",
      "a3-5": "still-wanted",
      "s3-0": "lev-to-unload",
      "a0-10": "all-levels-inactive",
      "s5-1": "no-levels-at-all",
      "v1-8": "desired-levels",
      "a0-17": "want-lev-idx",
      "s4-1": "want-lev-idx-to-load",
      "s3-1": "new-lev",
      "s5-2": "want-lev-i",
      "s4-2": "lev-i",
      "s3-2": "lev",
      "v1-122": "lev-for-vis",
      "a0-53": "num-vis-levs"
    }
  },
  "bsp-camera-asm": {
    "vars": {
      "a3-0": "cam-pos-i1",
      "a3-1": "cam-pos-32",
      "a3-2": "cam-pos-16",
      "a3-3": "cam-pos-8",
      "a3-4": "cam-pos-8m",
      "v1-0": "nodes",
      "a2-0": "nidx",
      "t1-1": "node",
      "t3-0": "front-min",
      "t6-0": "front-min-compare",
      "t0-2": "front-max",
      "t4-0": "front-max-compare",
      "t2-0": "back-min",
      "t7-0": "back-min-compare",
      "t0-3": "back-max",
      "t5-0": "back-max-compare",
      "t0-4": "front-idx",
      "t6-1": "not-f-min",
      "t7-1": "not-b-min",
      "t3-1": "f-flag",
      "t4-2": "f-in-box",
      "t5-2": "b-in-box",
      "t2-1": "b-flag",
      "t1-2": "back-idx"
    }
  },
  "restart-mission": {
    "vars": {
      "a0-2": ["task-mgr", "process"],
      "s4-0": ["s4-0", "connection"],
      "v1-1": ["v1-1", "connection"],
      "s5-1": "cur-lev",
      "s4-1": "game-nodes",
      "s3-0": "i",
      "s2-0": "node",
      "gp-0": "restart?",
      "s5-0": "mgr-status"
    }
  },
  "(method 0 drawable-group)": {
    "args": ["allocation", "type-to-make", "length"],
    "vars": {
      "v0-0": "new-obj"
    }
  },
  "(method 2 drawable-group)": {
    "vars": {
      "s5-0": "idx"
    }
  },
  "(method 8 drawable-group)": {
    "vars": {
      "v1-6": "obj-size",
      "s3-0": "idx"
    }
  },
  "(method 9 drawable-group)": {
    "vars": {
      "s5-0": "idx"
    }
  },
  "(method 10 drawable-group)": {
    "vars": {
      "s3-0": "idx"
    }
  },
  "(method 13 drawable-group)": {
    "vars": {
      "s5-0": "idx"
    }
  },
  "(method 14 drawable-group)": {
    "vars": {
      "s3-0": "idx"
    }
  },
  "(method 15 drawable-group)": {
    "vars": {
      "s4-0": "idx"
    }
  },
  "(method 14 drawable-tree-array)": {
    "vars": {
      "s3-0": "idx"
    }
  },
  "(method 13 drawable-tree-array)": {
    "vars": {
      "s5-0": "idx"
    }
  },
  "(method 10 drawable-tree-array)": {
    "vars": {
      "s3-0": "idx"
    }
  },
  "(method 10 path-control)": {
    "args": ["obj", "ret", "idx", "search-type"],
    "vars": {
      "a1-1": "num-vertices",
      "f0-3": "vert-idx"
    }
  },
  "(method 14 path-control)": {
    "args": ["obj", "ret", "percent", "search-type"]
  },
  "(method 26 path-control)": {
    "args": ["obj", "ret", "idx", "mag"],
    "vars": {
      "v1-0": "num-vertices",
      "f0-3": "vert-idx",
      "f0-4": "capped-idx"
    }
  },
  "(method 13 curve-control)": {
    "args": ["obj", "ret", "idx"]
  },
  "(method 16 curve-control)": {
    "args": ["obj", "ret", "percent"]
  },
  "(method 15 curve-control)": {
    "args": ["obj", "ret", "idx", "mag"]
  },
  "(method 12 path-control)": {
    "args": ["obj", "ret", "idx", "mag"]
  },
  "(method 15 path-control)": {
    "args": ["obj", "ret", "percent", "mag"]
  },
  "(method 13 path-control)": {
    "args": ["obj", "ret", "idx"]
  },
  "(method 12 curve-control)": {
    "args": ["obj", "ret", "percent", "mag"]
  },
  "(method 16 path-control)": {
    "args": ["obj", "ret", "percent", "mag"]
  },
  "(method 22 path-control)": {
    "args": ["obj", "point"],
    "vars": {
      "f30-0": "furthest-dist",
      "s3-0": "given-point",
      "s2-0": "closest-point",
      "f0-5": "dist-to-point",
      "s4-0": "next-point",
      "s5-0": "curr-point",
      "s1-0": "idx",
      "f28-0": "vert-idx"
    }
  },
  "(method 23 path-control)": {
    "args": ["obj", "point"]
  },
  "(method 11 memory-usage-block)": {
    "args": ["obj", "level", "fmt-dest"]
  },
  "(method 14 level)": {
    "args": ["obj", "force?"]
  },
  "mem-size": {
    "args": ["data", "inspect-usage?", "arg2"],
    "vars": {
      "gp-0": "block"
    }
  },
  "(method 9 memory-usage-block)": {
    "vars": {
      "v1-0": "idx"
    }
  },
  "(method 10 memory-usage-block)": {
    "vars": {
      "v0-0": "sum",
      "v1-0": "idx"
    }
  },
  "set-graphics-mode": {
    "vars": {
      "v1-0": "settings",
      "s4-0": "display",
      "s5-0": "video-settings",
      "gp-0": "gs-bank"
    }
  },
  "set-progressive-scan": {
    "args": ["val"]
  },
  "set-aspect-ratio": {
    "args": ["aspect"]
  },
  "set-video-mode": {
    "args": ["tv-format"]
  },
  "(method 41 nav-graph)": {
    "args": ["obj", "idx"]
  },
  "(method 18 nav-node)": {
    "args": ["obj", "ret"]
  },
  "(method 10 align-control)": {
    "args": ["obj", "options", "x", "y", "z"],
    "vars": {
      "a0-1": "process",
      "t9-0": "method-call",
      "v1-4": "transform",
      "t1-0": "data"
    }
  },
  "(method 26 trsqv)": {
    "args": ["obj", "unkBitfield", "limit"],
    "vars": {
      "a0-1": "transv"
    }
  },
  "(method 19 nav-node)": {
    "args": ["obj", "ret"],
    "vars": {
      "f0-1": "angle",
      "s5-0": "sin-cos-result"
    }
  },
  "service-cpads": {
    "vars": {
      "s3-0": "buzz-i",
      "gp-0": "pads",
      "s5-0": "i",
      "s4-0": "pad",
      "s3-1": ["buttons-pushed", "pad-buttons"]
    }
  },
  "(method 16 level)": {
    "args": ["obj", "vis-info", "unused", "in-bsp-vis-string"],
    "vars": {
      "a0-1": "cam-leaf-idx",
      "v1-1": "curr-vis-string-offset",
      "s3-0": "desired-vis-string-offset",
      "s3-1": "vis-buf",
      "s2-0": "lower-flag-bits",
      "s1-0": "spad-start",
      "s0-0": "spad-end",
      "s4-1": "list-len",
      "v1-30": "qwc",
      "v1-33": "comp-mode",
      "v1-35": "qwc2",
      "sv-16": "extra-vis-length",
      "sv-32": "extra-vis-dest",
      "v1-45": "extra-vis-in",
      "a0-25": "extra-vis-idx",
      "a1-9": "vis-byte",
      "s2-1": "vis-ptr",
      "s1-1": "all-vis-ptr",
      "v1-51": "vis-error",
      "v1-55": "unpacked-vis-ptr",
      "a0-42": "final-vis-ptr",
      "a1-22": "all-vis",
      "a2-11": "vis-qwc"
    }
  },
  "elec-gate-post": {
    "vars": {
      "s5-0": "bolt-idx",
      "sv-96": "curr-bolt",
      "gp-0": "num-points",
      "sv-112": "curr-point"
    }
  },
  "(enter idle elec-gate)": {
    "vars": {
      "v1-0": "bolt-idx",
      "a0-3": "bolt",
      "a0-6": "first-ring",
      "a0-9": "second-ring",
      "a1-1": "mode",
      "a1-2": "mode",
      "a1-3": "mode",
      "a2-2": "mode-diff?",
      "a2-12": "mode-diff?",
      "a2-22": "mode-diff?"
    }
  },
  "(enter active elec-gate)": {
    "vars": {
      "v1-7": "bolt-idx",
      "a0-5": "curr-bolt",
      "a1-3": "mode",
      "a2-3": "mode-diff?",
      "a0-8": "first-ring",
      "a1-4": "mode",
      "a0-11": "second-ring",
      "a1-5": "mode",
      "a2-23": "mode-diff?",
      "a2-13": "mode-diff?",
      "v1-10": "vec-idx",
      "gp-0": "vec-pair"
    }
  },
  "(trans active elec-gate)": {
    "vars": {
      "s5-0": "proc-focus",
      "gp-0": "target",
      "gp-1": "focus-trans",
      "a1-4": "evt",
      "v1-20": "attack",
      "a0-8": "game-info",
      "a2-2": "attack-id",
      "s5-2": "bolt-idx"
    }
  },
  "(trans shutdown elec-gate)": {
    "vars": {
      "s5-0": "bolt-idx",
      "gp-0": "go-idle?",
      "s4-0": "left-bolt-0",
      "v1-9": "left-bolt-1",
      "a0-1": "mode",
      "a1-2": "mode-diff?",
      "v1-12": "left-bolt-first-ring",
      "v1-15": "left-bolt-second-ring",
      "a0-2": "mode",
      "a0-3": "mode",
      "a1-12": "mode-diff?",
      "a1-22": "mode-diff?"
    }
  },
  "(method 27 elec-gate)": {
    "args": ["obj", "sparticle-lc"]
  },
  "(method 7 elec-gate)": {
    "vars": {
      "v1-0": "bolt-idx",
      "a2-2": "left-bolt"
    },
    "args": ["obj", "new-addr"]
  },
  "(method 11 elec-gate)": {
    "vars": {
      "s4-0": "bolt-idx",
      "s5-1": "params",
      "s3-0": "left-bolt"
    }
  },
  "(method 29 fort-elec-gate)": {
    "args": ["obj", "scale"]
  },
  "(event idle blocking-plane)": {
    "vars": {
      "v1-0": "evt-type",
      "v1-3": "prim",
      "gp-0": "proc-child-ptr-0",
      "s5-0": "proc-child-0",
      "gp-1": "proc-child-ptr-1",
      "s5-1": "proc-child-1"
    }
  },
  "(method 21 blocking-plane)": {
    "args": ["obj", "vec-pair", "height"]
  },
  "blocking-plane-init-by-other": {
    "args": ["vec-pair", "height"]
  },
  "blocking-plane-destroy": {
    "vars": {
      "gp-0": "child-proc-ptr",
      "s5-0": "child-proc"
    }
  },
  "simple-focus-init-by-other": {
    "vars": {
      "gp-0": "root"
    }
  },
  "simple-nav-sphere-event-handler": {
    "args": ["proc", "arg1", "event-type", "event"],
    "vars": {
      "f0-0": "radius",
      "a0-7": "collide-shape"
    }
  },
  "plat-trans": {
    "vars": {
      "gp-0": "trans"
    }
  },
  "plat-event": {
    "args": ["proc", "arg1", "event-type", "event"],
    "vars": {
      "v1-0": "evt-type"
    }
  },
  "eco-door-event-handler": {
    "args": ["proc", "arg1", "event-type", "event"],
    "vars": {
      "v1-0": "evt-type"
    }
  },
  "(code door-opening eco-door)": {
    "vars": {
      "v1-14": "prim"
    }
  },
  "(code door-open eco-door)": {
    "vars": {
      "v1-3": "prim",
      "f30-0": "dist-from-target",
      "f28-0": "dist-from-camera"
    }
  },
  "(code door-closing eco-door)": {
    "vars": {
      "gp-0": "params"
    }
  },
  "(method 25 eco-door)": {
    "vars": {
      "s5-0": "collision-shape",
      "v1-2": "collision-mesh",
      "v1-5": "prim"
    }
  },
  "(method 11 eco-door)": {
    "vars": {
      "f0-0": "door-scale",
      "v1-8": "state-actor"
    }
  },
  "(method 37 basebutton)": {
    "args": ["obj", "vec", "quat"]
  },
  "(event up-idle basebutton)": {
    "vars": {
      "v1-1": "attack"
    }
  },
  "(event going-down basebutton)": {
    "vars": {
      "v1-0": "evt-type"
    }
  },
  "(code going-down basebutton)": {
    "vars": {
      "gp-0": "activation-script"
    }
  },
  "(event down-idle basebutton)": {
    "vars": {
      "v1-0": "evt-type"
    }
  },
  "(method 38 basebutton)": {
    "args": ["obj", "pressed?"]
  },
  "(method 33 basebutton)": {
    "vars": {
      "s5-1": "channel-0",
      "s5-2": "channel-1"
    }
  },
  "(method 34 basebutton)": {
    "vars": {
      "s5-0": "collision-shape",
      "s4-0": "collision-mesh",
      "v1-12": "prim"
    }
  },
  "basebutton-init-by-other": {
    "args": [
      "process-actor",
      "vec",
      "quat",
      "notify-actor",
      "pressed?",
      "timeout"
    ]
  },
  "(method 36 basebutton)": {
    "args": ["obj", "event-type"],
    "vars": {
      "a1-1": "event",
      "a1-2": "event",
      "s4-0": "actor-group-idx",
      "s3-0": "actor-group",
      "s2-0": "actor-idx",
      "v1-10": "actor",
      "t9-1": "func",
      "t9-0": "func",
      "v1-2": "actor"
    }
  },
  "(method 31 plat)": {
    "vars": {
      "s5-0": "collision-shape",
      "s4-0": "collision-mesh",
      "v1-11": "prim"
    }
  },
  "(method 11 plat)": {
    "vars": {
      "a1-4": "params"
    },
    "args": ["obj", "entity"]
  },
  "(event idle drop-plat)": {
    "vars": {
      "a0-5": "proc-focus",
      "s5-0": "proc-temp",
      "a0-13": "proc-focus"
    }
  },
  "(event idle bouncer)": {
    "vars": {
      "v1-0": "evt-type"
    }
  },
  "(method 24 bouncer)": {
    "vars": {
      "s5-0": "collision-shape",
      "v1-2": "collision-mesh",
      "v1-5": "prim"
    }
  },
  "(method 7 conveyor)": {
    "args": ["obj", "new-addr"]
  },
  "(method 24 conveyor)": {
    "vars": {
      "v1-4": "scale-factor",
      "a0-1": "entity",
      "sv-16": "tag"
    }
  },
  "(method 25 conveyor)": {
    "vars": {
      "v0-1": "sound",
      "v1-1": "actor-options"
    }
  },
  "(method 26 conveyor)": {
    "vars": {
      "s4-0": "vec",
      "a1-2": "sections",
      "a2-0": "section-count",
      "a0-3": "section-idx",
      "v1-8": "section",
      "a1-3": "vec-temp"
    },
    "args": ["obj", "proc-focus"]
  },
  "(method 48 elevator)": {
    "vars": {
      "gp-0": "target",
      "v1-6": "collide-query"
    }
  },
  "(method 41 elevator)": {
    "vars": {
      "a0-1": "entity",
      "a0-2": "entity",
      "a0-3": "entity",
      "a0-4": "entity",
      "a0-5": "entity"
    }
  },
  "ease-value-in-out": {
    "args": ["value", "step-amount"],
    "vars": {
      "f0-0": "step"
    }
  },
  "elevator-event": {
    "args": ["proc", "arg1", "event-type", "event"],
    "vars": {
      "v1-0": "evt-type",
      "v1-8": "proc-focus",
      "v1-20": "next-state-0",
      "v1-48": "next-state-1"
    }
  },
  "(method 47 elevator)": {
    "vars": {
      "s0-0": "path-vertex-idx",
      "sv-32": "path-point",
      "s1-0": "elev-params",
      "f28-0": "smallest-dist",
      "f30-0": "point-idx-tracker",
      "f0-12": "dist"
    }
  },
  "(method 44 elevator)": {
    "vars": {
      "s5-0": "target-temp",
      "a0-2": "target"
    }
  },
  "(method 46 elevator)": {
    "vars": {
      "sv-16": "zero",
      "a0-1": "target"
    }
  },
  "(method 11 elevator)": {
    "args": ["obj", "entity"],
    "vars": {
      "s5-1": "num-path-points",
      "s3-1": "path-point-idx"
    }
  },
  "(method 39 elevator)": {
    "args": ["obj", "path-point-x", "path-point-y"],
    "vars": {
      "s3-0": "point-x",
      "a1-3": "point-y"
    }
  },
  "(method 16 drawable-region-prim)": {
    "args": ["obj", "area-of-interest", "_count", "region-list"],
    "vars": {
      "s2-0": "count"
    }
  },
  "(method 9 region-prim-area)": {
    "args": ["obj", "region-sphere"],
    "vars": {
      "v1-0": "regions-entered",
      "a2-0": "region",
      "a3-0": "idx"
    }
  },
  "(method 10 region-prim-area)": {
    "vars": {
      "v1-0": "regions-exited",
      "a2-0": "region",
      "a3-0": "idx"
    }
  },
  "(method 11 region-prim-area)": {
    "vars": {
      "v1-0": "regions-inside",
      "a2-0": "region",
      "a3-0": "idx"
    }
  },
  "(method 12 region-prim-area)": {
    "vars": {
      "v1-0": "regions-started",
      "a2-0": "region",
      "a3-0": "idx"
    }
  },
  "(method 18 drawable-region-sphere)": {
    "vars": {
      "s4-0": "area-of-interest"
    },
    "args": ["obj", "area"]
  },
  "(method 19 drawable-region-sphere)": {
    "args": ["obj", "area"]
  },
  "(method 18 drawable-region-volume)": {
    "args": ["obj", "area"]
  },
  "add-debug-bound-internal": {
    "args": ["buf", "pts", "num-pts", "color0", "color1", "flip-tex"]
  },
  "add-debug-bound": {
    "args": ["buf", "pts", "c0", "c1", "flash"]
  },
<<<<<<< HEAD
  "(method 9 enemy-info)": {
    "args": ["obj", "obj-to-copy"]
  },
  "(method 119 enemy)": {
    "args": ["obj", "high"]
  },
  "(method 118 enemy)": {
    "args": ["obj", "low", "high"]
  },
  "(method 121 enemy)": {
    "args": ["obj", "low", "high"]
  },
  "(method 122 enemy)": {
    "args": ["obj", "chance"]
  },
  "(method 12 enemy)": {
    "vars": {
      "gp-0": "draw"
    }
  },
  "(method 53 enemy)": {
    "args": ["obj", "proc-focus"]
  },
  "(method 10 nav-enemy-info)": {
    "args": ["obj", "obj-to-copy"]
  },
  "(method 44 nav-state)": {
    "args": ["obj", "velocity"]
=======
  "(method 9 prototype-inline-array-shrub)": {
    "vars": {
      "s5-0": "bsp-header",
      "s4-0": "shrub-idx",
      "s3-0": "shrub",
      "v1-9": "shrub-i",
      "s2-0": "geo-i",
      "a0-15": "geo"
    }
  },
  "(method 8 prototype-array-tie)": {
    "args": ["obj", "usage", "arg2"],
    "vars": {
      "s3-0": "tie-idx",
      "v1-8": "size-of-tie"
    }
  },
  "(method 8 prototype-bucket-tie)": {
    "args": ["obj", "usage", "arg2"],
    "vars": {
      "v1-13": "name-size",
      "v1-25": "color-size",
      "s3-0": "idx",
      "a0-1": "tie-geom"
    }
  },
  "(method 8 prototype-inline-array-shrub)": {
    "args": ["obj", "usage", "arg2"],
    "vars": {
      "v1-8": "shrub-size",
      "s3-0": "idx"
    }
  },
  "(method 8 prototype-bucket-shrub)": {
    "args": ["obj", "usage", "arg2"],
    "vars": {
      "s3-0": "idx",
      "v1-22": "name-size",
      "a0-5": "geo",
      "v1-5": "proto-shrub-size"
    }
  },
  "drawable-sphere-box-intersect?": {
    "args": ["drawable", "bbox"]
  },
  "instance-sphere-box-intersect?": {
    "args": ["drawable", "tie", "bbox"]
  },
  "instance-tfragment-add-debug-sphere": {
    "args": ["drawable", "tie"]
  },
  "(method 9 los-control)": {
    "args": ["obj", "process", "trans-vec", "radius"],
    "vars": {
      "s2-0": "process-focus",
      "s1-0": "process-source",
      "s1-1": "process-dest",
      "s1-2": "start-pos",
      "v1-20": "distance",
      "s3-1": "cquery",
      "v1-22": "query"
    }
  },
  "(method 12 los-control)": {
    "args": ["obj", "dst"]
  },
  "(method 13 los-control)": {
    "args": ["obj", "proc", "check-interval", "c-spec"]
>>>>>>> 43b93cc2
  }
}<|MERGE_RESOLUTION|>--- conflicted
+++ resolved
@@ -1974,36 +1974,6 @@
   "add-debug-bound": {
     "args": ["buf", "pts", "c0", "c1", "flash"]
   },
-<<<<<<< HEAD
-  "(method 9 enemy-info)": {
-    "args": ["obj", "obj-to-copy"]
-  },
-  "(method 119 enemy)": {
-    "args": ["obj", "high"]
-  },
-  "(method 118 enemy)": {
-    "args": ["obj", "low", "high"]
-  },
-  "(method 121 enemy)": {
-    "args": ["obj", "low", "high"]
-  },
-  "(method 122 enemy)": {
-    "args": ["obj", "chance"]
-  },
-  "(method 12 enemy)": {
-    "vars": {
-      "gp-0": "draw"
-    }
-  },
-  "(method 53 enemy)": {
-    "args": ["obj", "proc-focus"]
-  },
-  "(method 10 nav-enemy-info)": {
-    "args": ["obj", "obj-to-copy"]
-  },
-  "(method 44 nav-state)": {
-    "args": ["obj", "velocity"]
-=======
   "(method 9 prototype-inline-array-shrub)": {
     "vars": {
       "s5-0": "bsp-header",
@@ -2072,6 +2042,34 @@
   },
   "(method 13 los-control)": {
     "args": ["obj", "proc", "check-interval", "c-spec"]
->>>>>>> 43b93cc2
+  },
+  "(method 9 enemy-info)": {
+    "args": ["obj", "obj-to-copy"]
+  },
+  "(method 119 enemy)": {
+    "args": ["obj", "high"]
+  },
+  "(method 118 enemy)": {
+    "args": ["obj", "low", "high"]
+  },
+  "(method 121 enemy)": {
+    "args": ["obj", "low", "high"]
+  },
+  "(method 122 enemy)": {
+    "args": ["obj", "chance"]
+  },
+  "(method 12 enemy)": {
+    "vars": {
+      "gp-0": "draw"
+    }
+  },
+  "(method 53 enemy)": {
+    "args": ["obj", "proc-focus"]
+  },
+  "(method 10 nav-enemy-info)": {
+    "args": ["obj", "obj-to-copy"]
+  },
+  "(method 44 nav-state)": {
+    "args": ["obj", "velocity"]
   }
 }