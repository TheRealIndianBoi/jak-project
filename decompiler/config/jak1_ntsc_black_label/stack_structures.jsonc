{
  "matrixp*!": [[16, "matrix"]],

  "vector3s-matrix*!": [[16, "vector"]],

  "vector3s-rotate*!": [[16, "vector"]],

  "matrix-rotate-zyx!": [
    [16, "matrix"],
    [80, "matrix"]
  ],

  "matrix-rotate-xyz!": [
    [16, "matrix"],
    [80, "matrix"]
  ],

  "matrix-rotate-zxy!": [
    [16, "matrix"],
    [80, "matrix"]
  ],

  "matrix-rotate-yxz!": [
    [16, "matrix"],
    [80, "matrix"]
  ],

  "matrix-rotate-yzx!": [
    [16, "matrix"],
    [80, "matrix"]
  ],

  "matrix-rotate-yxy!": [
    [16, "vector"],
    [32, "vector"],
    [48, "vector"]
  ],

  "matrix-rotate-yx!": [[16, "matrix"]],

  "transform-matrix-calc!": [
    [16, "matrix"],
    [80, "matrix"]
  ],

  "transform-matrix-parent-calc!": [
    [16, "matrix"],
    [80, "matrix"]
  ],

  "matrix-with-scale->quaternion": [[16, "matrix"]],

  "quaternion-exp!": [[16, "vector"]],
  "quaternion-slerp!": [[16, "vector"]],
  "quaternion-zxy!": [
    [16, "vector"],
    [32, "vector"],
    [48, "vector"]
  ],

  "vector-x-quaternion!": [[16, "matrix"]],
  "vector-y-quaternion!": [[16, "matrix"]],
  "vector-z-quaternion!": [[16, "matrix"]],

  "quaternion-y-angle": [[16, "vector"]],
  "quaternion-rotate-local-x!": [[16, "quaternion"]],
  "quaternion-rotate-local-y!": [[16, "quaternion"]],
  "quaternion-rotate-local-z!": [[16, "quaternion"]],
  "quaternion-rotate-y!": [[16, "quaternion"]],
  "quaternion-rotate-x!": [
    [16, "quaternion"],
    [32, "vector"]
  ],
  "quaternion-rotate-z!": [
    [16, "quaternion"],
    [32, "vector"]
  ],
  "quaternion-delta-y": [
    [16, "vector"],
    [32, "vector"]
  ],
  "quaternion-rotate-y-to-vector!": [
    [16, "quaternion"],
    [32, "vector"],
    [48, "quaternion"]
  ],
  "quaternion-xz-angle": [
    [16, "matrix"],
    [80, "vector"]
  ],
  "vector-rotate-y!": [
    [16, "quaternion"],
    [32, "matrix"]
  ],

  "eul->matrix": [[16, "vector"]],
  "eul->quat": [[16, "matrix"]],
  "quat->eul": [[16, "matrix"]],

  "vector-line-distance": [
    [16, "vector"],
    [32, "vector"],
    [48, "vector"],
    [64, "vector"]
  ],
  "vector-line-distance-point!": [
    [16, "vector"],
    [32, "vector"],
    [48, "vector"],
    [64, "vector"]
  ],

  "forward-up-nopitch->inv-matrix": [[16, "vector"]],

  "forward-up-nopitch->quaternion": [[16, "matrix"]],

  "forward-up->quaternion": [
    [16, "matrix"],
    [80, "vector"]
  ],

  "quaternion-from-two-vectors!": [[16, "vector"]],

  "quaternion-from-two-vectors-max-angle!": [[16, "vector"]],

  "matrix-from-two-vectors!": [[16, "vector"]],
  "matrix-from-two-vectors-max-angle!": [[16, "vector"]],
  "matrix-from-two-vectors-max-angle-partial!": [[16, "vector"]],
  "matrix-from-two-vectors-partial-linear!": [[16, "vector"]],
  "matrix-remove-z-rot": [
    [16, "vector"],
    [32, "matrix"]
  ],

  "matrix-rot-diff!": [
    [16, "quaternion"],
    [32, "quaternion"],
    [48, "quaternion"]
  ],

  "quaternion-seek": [
    [16, "matrix"],
    [80, "matrix"],
    [144, "quaternion"]
  ],
  "vector-deg-seek": [[16, "matrix"]],
  "vector-deg-slerp": [
    [16, "matrix"],
    [80, "vector"],
    [96, "vector"]
  ],

  "circle-test": [
    [16, "sphere"],
    [32, "sphere"],
    [48, "vector"],
    [64, "vector"]
  ],

  "move-target-from-pad": [
    [16, "vector"],
    [32, "vector"],
    [48, "matrix"]
  ],

  "draw-sprite2d-xy": [[16, "draw-context"]],
  "screen-gradient": [[16, "draw-context"]],

  "(method 10 oscillating-vector)": [[16, "vector"]],

  "show-mc-info": [[16, "mc-slot-info"]],

  "update-mood-erase-color2": [[16, "mood-fog"]],

  "make-light-kit": [[16, "matrix"]],

  "matrix<-parented-transformq!": [[16, "vector"]],

  "(method 20 trsqv)": [[16, "vector"]],

  "(method 19 trsqv)": [[16, "vector"]],

  "(method 17 trsqv)": [
    [16, "quaternion"],
    [32, "vector"],
    [48, "vector"],
    [64, "vector"],
    [80, "vector"]
  ],

  "(method 25 trsqv)": [
    [16, "vector"],
    [32, "vector"],
    [48, "vector"],
    [64, "vector"]
  ],

  "(method 16 trsqv)": [
    [16, "matrix"],
    [80, "matrix"]
  ],

  "(method 14 trsqv)": [[16, "vector"]],

  "(method 13 trsqv)": [[16, "vector"]],

  "(method 12 trsqv)": [
    [16, "vector"],
    [32, "vector"]
  ],

  "(method 11 trsqv)": [[16, "vector"]],

  "(method 10 trsqv)": [
    [16, "vector"],
    [32, "vector"]
  ],

  "(method 23 trsqv)": [[16, "vector"]],
  "(method 24 trsqv)": [[16, "vector"]],

  "vector-sincos!": [[16, "vector"]],

  "init-for-transform": [
    [16, "matrix"],
    [80, "matrix"],
    [144, "vector4s-3"],
    [192, "vector"],
    [208, "vector4s-3"]
  ],

  "string->sound-name": [[16, "qword"]],

  "(method 15 trajectory)": [
    [16, "vector"],
    [32, "vector"]
  ],

  "ripple-add-debug-sphere": [[16, "vector"]],

  "camera-teleport-to-entity": [
    [16, "transformq"],
    [64, "event-message-block"]
  ],

  "(method 10 cam-vector-seeker)": [[16, "vector"]],

  "joint-mod-look-at-handler": [
    [16, "vector"],
    [32, "vector"],
    [64, "vector"],
    [80, "vector"],
    [96, "vector"]
  ],

  "joint-mod-world-look-at-handler": [
    [16, "vector"],
    [32, "vector"],
    [64, "vector"],
    [80, "matrix"],
    [144, "vector"],
    [160, "vector"],
    [176, "matrix"]
  ],

  "joint-mod-rotate-handler": [
    [16, "quaternion"],
    [32, "quaternion"],
    [48, "quaternion"]
  ],

  "joint-mod-wheel-callback": [
    [16, "vector"],
    [32, "vector"],
    [48, "vector"]
  ],

  "draw-end-credits": [[16, "font-context"]],

  "draw-title-credits": [[16, "font-context"]],

  "moving-sphere-sphere-intersect": [[16, "vector"]],

  "moving-sphere-moving-sphere-intersect": [
    [16, "vector"],
    [32, "vector"]
  ],

  "(method 9 cylinder-flat)": [
    [16, "vector"],
    [32, "vector"],
    [48, "cylinder-flat-verts"],
    [208, "cylinder-flat-verts"],
    [368, "matrix"],
    [432, "vector"]
  ],

  "(method 9 cylinder)": [
    [16, "vector"],
    [32, "vector"],
    [48, "cylinder-verts"],
    [432, "cylinder-verts"],
    [816, "matrix"],
    [880, "matrix"]
  ],

  "ray-arbitrary-circle-intersect": [
    [16, "vector"],
    [32, "vector"]
  ],

  "(method 10 cylinder-flat)": [
    [16, "vector"],
    [32, "vector"]
  ],

  "(method 10 cylinder)": [
    [16, "vector"],
    [32, "vector"]
  ],

  "add-debug-sphere-from-table": [
    [16, "vector"],
    [32, "vector"],
    [48, "vector"]
  ],

  "make-debug-sphere-table": [
    [16, "vector"],
    [32, "vector"],
    [48, "vector"],
    [64, "vector"]
  ],

  "(method 20 actor-link-info)": [[16, "event-message-block"]],
  "(method 21 actor-link-info)": [[16, "event-message-block"]],
  "(method 23 actor-link-info)": [[16, "event-message-block"]],

  "(method 24 actor-link-info)": [[16, "event-message-block"]],

  "internal-draw-debug-line": [
    [16, "vector4w-2"],
    [48, "vector4w-2"]
  ],
  "internal-draw-debug-text-3d": [
    [16, "vector4w"],
    [32, "font-context"]
  ],
  "add-debug-triangle-normal": [
    [16, "vector"],
    [32, "vector"]
  ],
  "add-debug-flat-triangle": [
    [16, "vector4w-3"],
    [64, "vector4w-3"]
  ],
  "add-debug-point": [[16, "vector4w-2"]],
  "add-debug-line2d": [
    [16, "vector4w"],
    [32, "vector4w"]
  ],
  "add-debug-box": [
    [16, "vector"],
    [32, "vector"]
  ],
  "add-debug-x": [
    [16, "vector"],
    [32, "vector"]
  ],
  "add-debug-sphere-with-transform": [[16, "vector"]],
  "add-debug-circle": [
    [16, "vector"],
    [32, "vector"]
  ],
  "add-debug-vector": [[16, "vector"]],
  "add-debug-yrot-vector": [[16, "vector"]],
  "add-debug-arc": [
    [16, "vector"],
    [32, "vector"]
  ],
  "add-debug-curve": [
    [16, "vector"],
    [32, "vector"]
  ],
  "add-debug-points": [[16, "vector"]],
  "add-debug-light": [[16, "vector"]],
  "dma-timeout-cam": [
    [16, "vector"],
    [32, "matrix"]
  ],

  "(method 18 tracking-spline)": [
    [16, "tracking-spline-sampler"],
    [32, "tracking-spline-sampler"]
  ],

  "draw-ocean-transition": [
    [16, "sphere"]
  ],

  "dm-cam-mode-func": [[16, "event-message-block"]],
  "ocean-trans-add-upload-table": [
    [16, "vector"]
  ],

  "dm-cam-settings-func": [[16, "event-message-block"]],

  "dm-cam-render-float": [[16, "event-message-block"]],

  "debug-create-cam-restore": [[16, "euler-angles"]],

  "dm-task-resolution": [[16, "event-message-block"]],

  "dm-task-get-money": [[16, "event-message-block"]],

  "dm-give-all-cells": [[16, "event-message-block"]],

  "dm-give-cell": [[16, "event-message-block"]],

  "(anon-function 13 default-menu)": [[16, "event-message-block"]],

  "(anon-function 12 default-menu)": [[16, "event-message-block"]],

  "(anon-function 11 default-menu)": [[16, "event-message-block"]],

  "(method 22 level)": [[16, "event-message-block"]],
  "(method 9 level)": [[16, "event-message-block"]],
  "(method 10 load-state)": [[16, "event-message-block"]],
  "cam-slave-get-rot": [[16, "quaternion"]],

  "draw-joint-spheres": [[16, "vector"]],
  "(method 16 process-drawable)": [
    [16, "matrix"],
    [80, "matrix"],
    [144, "vector"],
    [160, "vector"]
  ],

  "(anon-function 494 task-control)": [[16, "event-message-block"]],
  "(anon-function 493 task-control)": [[16, "event-message-block"]],
  "(anon-function 480 task-control)": [[16, "event-message-block"]],
  "(anon-function 477 task-control)": [[16, "event-message-block"]],
  "(anon-function 476 task-control)": [[16, "event-message-block"]],
  "(anon-function 475 task-control)": [[16, "event-message-block"]],
  "(anon-function 474 task-control)": [[16, "event-message-block"]],
  "(anon-function 455 task-control)": [[16, "event-message-block"]],
  "(anon-function 445 task-control)": [[16, "event-message-block"]],
  "(anon-function 435 task-control)": [[16, "event-message-block"]],
  "(anon-function 426 task-control)": [[16, "event-message-block"]],
  "(anon-function 425 task-control)": [[16, "event-message-block"]],
  "(anon-function 415 task-control)": [[16, "event-message-block"]],
  "(anon-function 414 task-control)": [[16, "event-message-block"]],
  "(anon-function 403 task-control)": [[16, "event-message-block"]],
  "(anon-function 400 task-control)": [[16, "event-message-block"]],
  "(anon-function 393 task-control)": [[16, "event-message-block"]],
  "(anon-function 390 task-control)": [[16, "event-message-block"]],
  "(anon-function 383 task-control)": [[16, "event-message-block"]],
  "(anon-function 380 task-control)": [[16, "event-message-block"]],
  "(anon-function 369 task-control)": [[16, "event-message-block"]],
  "(anon-function 368 task-control)": [[16, "event-message-block"]],
  "(anon-function 367 task-control)": [[16, "event-message-block"]],
  "(anon-function 366 task-control)": [[16, "event-message-block"]],
  "(anon-function 365 task-control)": [[16, "event-message-block"]],
  "(anon-function 364 task-control)": [[16, "event-message-block"]],
  "(anon-function 363 task-control)": [[16, "event-message-block"]],
  "(anon-function 362 task-control)": [[16, "event-message-block"]],
  "(anon-function 337 task-control)": [[16, "event-message-block"]],
  "(anon-function 336 task-control)": [[16, "event-message-block"]],
  "(anon-function 286 task-control)": [[16, "event-message-block"]],
  "(anon-function 227 task-control)": [[16, "event-message-block"]],
  "(anon-function 38 task-control)": [[16, "event-message-block"]],
  "(anon-function 28 task-control)": [[16, "event-message-block"]],
  "(method 10 border-plane)": [[16, "vector"]],
  "(method 9 game-info)": [[16, "event-message-block"]],
  "(method 9 continue-point)": [[16, "vector"]],
  "(method 9 game-save)": [[16, "file-stream"]],
  "(method 10 game-save)": [[16, "file-stream"]],
  "vector-vector-deg-slerp!": [
    [16, "vector"],
    [32, "vector"],
    [48, "quaternion"],
    [64, "quaternion"],
    [80, "quaternion"],
    [96, "vector"]
  ],

  "closest-pt-in-triangle": [
    [16, "vector"],
    [32, "vector"],
    [48, "vector"]
  ],

  "vector-circle-tangent-new": [
    [16, "sphere"],
    [32, "vector"],
    [48, "vector"]
  ],

  "vector-circle-tangent": [
    [16, "sphere"],
    [32, "vector"],
    [48, "vector"],
    [64, "vector"]
  ],

  "vector-plane-distance": [[16, "vector"]],

  "curve-length": [
    [16, "vector"],
    [32, "vector"]
  ],

  "curve-closest-point": [
    [16, "vector"],
    [32, "vector"]
  ],

  "(method 27 seagull)": [
    [16, "vector"],
    [32, "vector"]
  ],

  "add-debug-air-box": [
    [16, "vector"],
    [32, "vector"]
  ],

  "mem-size": [[16, "memory-usage-block"]],

  "display-loop": [[16, "sphere"]],

  "(method 14 curve-control)": [[16, "vector"]],

  "(method 19 path-control)": [
    [16, "vector"],
    [32, "vector"],
    [48, "vector"],
    [64, "vector"]
  ],

  "progress-allowed?": [[16, "event-message-block"]],

  "(method 9 align-control)": [
    [16, "matrix"],
    [80, "quaternion"]
  ],

  "(method 10 align-control)": [[16, "vector"]],

  "(method 15 load-state)": [
    [16, "event-message-block"],
    [96, "event-message-block"]
  ],
  
  "(method 43 farmer)": [
    [16, "vector"]
  ],
  
  "yakow-post": [
    [16, "vector"],
    [32, "vector"],
    [48, "vector"],
    [64, "vector"],
    [80, "vector"],
    [96, "vector"]
  ],
  
  "anim-tester-save-object-seqs": [
    [16, "file-stream"]
  ],

  "anim-test-obj-list-handler": [[16, "event-message-block"]],
  "anim-test-anim-list-handler": [[16, "event-message-block"]],
  "anim-test-sequence-list-handler": [[16, "event-message-block"]],
  "anim-test-edit-sequence-list-handler": [[16, "event-message-block"]],
  "anim-test-edit-seq-insert-item": [[16, "event-message-block"]],
  "anim-test-edit-sequence-list-handler": [
    [112, "event-message-block"],
    [16, "font-context"]
  ],
  "anim-tester-add-newobj": [[16, "event-message-block"]],
  "anim-tester-start": [[16, "event-message-block"]],
  "anim-tester-add-sequence": [[16, "event-message-block"]],
  
  "(anon-function 28 task-control)": [[16, "event-message-block"]],

  "instance-tfragment-add-debug-sphere": [
    [16, "vector"]
  ],
  
  "(method 10 game-save)": [[16, "file-stream"]],

  "cam-state-from-entity": [[16, "curve"]],

  "(method 9 cam-index)": [[16, "vector"]],

  "(method 10 cam-index)": [[16, "vector"]],

  "(method 15 tracking-spline)": [
    [16, "tracking-spline-sampler"],
    [32, "tracking-point"]
  ],

  "(method 16 tracking-spline)": [
    [16, "tracking-spline-sampler"],
    [32, "vector"]
  ],

  "(method 18 tracking-spline)": [
    [16, "tracking-spline-sampler"],
    [32, "vector"]
  ],

  "(method 20 tracking-spline)": [
    [16, "vector"],
    [32, "vector"]
  ],

  "(method 21 tracking-spline)": [
    [16, "tracking-spline-sampler"],
    [32, "vector"]
  ],

  "(method 22 tracking-spline)": [
    [16, "tracking-spline-sampler"],
    [32, "vector"]
  ],

  "cam-slave-init": [[16, "event-message-block"]],

  "cam-curve-pos": [
    [16, "vector"],
    [32, "vector"],
    [48, "vector"]
  ],

  "curve-length": [
    [16, "vector"],
    [32, "vector"]
  ],

  "curve-closest-point": [
    [16, "vector"],
    [32, "vector"]
  ],

  "cam-calc-follow!": [
    [16, "event-message-block"],
    [96, "vector"],
    [112, "vector"],
    [128, "vector"],
    [144, "vector"]
  ],

  "mat-remove-z-rot": [
    [16, "vector"],
    [32, "matrix"]
  ],

  "slave-matrix-blend-2": [
    [16, "vector"],
    [32, "quaternion"],
    [48, "quaternion"],
    [64, "quaternion"]
  ],

  "vector-into-frustum-nosmooth!": [
    [16, "matrix"],
    [80, "vector"],
    [96, "vector"]
  ],

  "slave-set-rotation!": [
    [16, "vector"],
    [32, "matrix"],
    [96, "vector"],
    [112, "matrix"], // guess
    [176, "vector"] // guess
  ],

  "v-slrp2!": [
    [16, "vector"],
    [32, "vector"],
    [48, "vector"],
    [64, "matrix"],
    [128, "vector"]
  ],

  "v-slrp3!": [
    [16, "vector"],
    [32, "vector"],
    [48, "vector"],
    [64, "matrix"],
    [128, "vector"]
  ],

  "(anon-function 1 cam-combiner)": [
    [16, "vector"],
    [32, "matrix"],
    [80, "vector"],
    [96, "matrix"]
  ],

  "cam-master-init": [
    [16, "vector"],
    [32, "vector"]
  ],

  "plane-from-points": [[16, "vector"]],

  "update-view-planes": [
    [16, "view-frustum"],
    [144, "vector"],
    [160, "vector"],
    [176, "vector"],
    [192, "vector"],
    [208, "vector"],
    [224, "vector"]
  ],

  "move-camera-from-pad": [[16, "vector"]],

  "cam-free-floating-move": [[16, "camera-free-floating-move-info"]],

  "update-camera": [
    [16, "vector"],
    [32, "quaternion"],
    [48, "vector"]
  ],
  
  "ocean-make-trans-camera-masks": [
    [16, "vector"],
    [32, "vector"]
  ],

  "(anon-function 28 task-control)": [[16, "event-message-block"]],

  "update-mood-prt-color": [
    [16, "vector"]
  ],

  "update-mood-swamp": [
    [16, "vector"]
  ],

  "update-mood-village1": [
    [16, "vector"]
  ],

  "update-mood-maincave": [
    [16, "vector"]
  ],

  "update-mood-ogre": [
    [16, "vector"]
  ],

  "update-mood-finalboss": [
    [16, "vector"],
    [32, "vector"]
  ],

  "update-mood-darkcave": [
    [16, "vector"],
    [32, "vector"]
  ],

  "update-mood-citadel": [
    [16, "vector"],
    [32, "vector"],
    [48, "vector"],
    [64, "vector"],
    [80, "vector"],
    [96, "vector"],
    [112, "vector"],
    [128, "vector"]
  ],

  "update-mood-jungleb": [
    [16, "vector"],
    [32, "vector"],
    [48, "vector"]
  ],

  "update-mood-sunken": [
    [16, "vector"],
    [32, "vector"],
    [48, "vector"],
    [64, "vector"]
  ],

  "update-mood-village2": [
    [16, "vector"],
    [32, "vector"],
    [48, "vector"],
    [64, "vector"]
  ],

  "update-mood-rolling": [
    [16, "vector"] // TODO - really not sure about this one
  ],

  "update-mood-village3": [
    [16, "vector"],
    [32, "vector"],
    [48, "vector"],
    [64, "vector"],
    [80, "vector"],
    [96, "vector"]
  ],

  "ocean-transition-check": [
    [16, "vector"]
  ],

  "ocean-trans-add-upload-strip": [
    [16, "vector"]
  ],

  "draw-ocean-transition-seams": [
    [16, "sphere"]
  ],
  
  "(method 10 tippy)": [
    [16, "vector"]
  ],
  
  "compute-and-draw-shadow": [
    [16, "vector"],
    [32, "vector"],
    [48, "sparticle-cpuinfo"] // kinda a guess
  ],

  "find-ground-and-draw-shadow": [
    [16, "vector"],
    [32, "vector"],
    [48, "bone"] // what a guess!
  ],

  "(method 20 collide-cache)": [
    [16, "vector"]
  ],

  "(method 12 wobbler)": [
    [16, "vector"]
  ],

  "(method 12 twister)": [
    [16, "matrix"]
  ],

  "target-on-end-of-teetertotter?": [
    [16, "vector"],
    [32, "vector"]
  ],

  "(anon-function 3 misty-teetertotter)": [
    [16, "event-message-block"]
  ],

  "(method 17 rigid-body)": [
    [16, "vector"]
  ],

  "matrix-3x3-triple-transpose-product": [
    [16, "matrix"],
    [80, "matrix"]
  ],

  "(method 10 rigid-body)": [
    [16, "quaternion"]
  ],

  "(method 13 rigid-body)": [
    [16, "vector"],
    [32, "vector"]
  ],

  "(method 16 rigid-body)": [
    [16, "vector"],
    [32, "vector"]
  ],

  "(method 14 rigid-body)": [
    [16, "vector"],
    [32, "vector"]
  ],

  "(method 18 rigid-body)": [
    [16, "vector"]
  ],

  "(method 24 rigid-body-platform)": [
    [16, "vector"]
  ],

  "(method 26 rigid-body-platform)": [
    [16, "vector"]
  ],

  "(method 27 rigid-body-platform)": [
    [16, "vector"]
  ],

  "(method 22 water-anim)": [
    [16, "vector"]
  ],

  "(anon-function 9 plat-eco)": [
    [16, "event-message-block"]
  ],

  "default-collision-reaction": [
    [16, "vector"],
    [32, "vector"],
    [48, "vector"],
    [96, "vector"]
  ],
    "(anon-function 0 title-obs)": [
    [16, "font-context"]
  ],

  "print-game-text": [
    [16, "font-context"]
  ],

<<<<<<< HEAD
  "draw-string-xy": [
    [16, "font-context"]
  ],  
=======
  "(anon-function 3 sunken-elevator)": [
    [16, "vector"],
    [32, "vector"],
    [48, "event-message-block"]
  ],

  "(method 29 sunken-elevator)": [
    [16, "vector"]
  ],

>>>>>>> 222ea5da
  "placeholder-do-not-add-below!": []
}<|MERGE_RESOLUTION|>--- conflicted
+++ resolved
@@ -916,6 +916,16 @@
     [48, "vector"],
     [96, "vector"]
   ],
+
+  "(anon-function 3 sunken-elevator)": [
+    [16, "vector"],
+    [32, "vector"],
+    [48, "event-message-block"]
+  ],
+
+  "(method 29 sunken-elevator)": [
+    [16, "vector"]
+  ],
     "(anon-function 0 title-obs)": [
     [16, "font-context"]
   ],
@@ -924,21 +934,8 @@
     [16, "font-context"]
   ],
 
-<<<<<<< HEAD
   "draw-string-xy": [
     [16, "font-context"]
   ],  
-=======
-  "(anon-function 3 sunken-elevator)": [
-    [16, "vector"],
-    [32, "vector"],
-    [48, "event-message-block"]
-  ],
-
-  "(method 29 sunken-elevator)": [
-    [16, "vector"]
-  ],
-
->>>>>>> 222ea5da
   "placeholder-do-not-add-below!": []
 }