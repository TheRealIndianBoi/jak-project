{
  ////////////////////////////
  // HACKS and ASM FUNCTIONS
  ////////////////////////////

  "types_with_bad_inspect_methods": [
    "game-task-event",
    "game-task-control",
    "predator-edge",
    "manipy"
  ],

  "no_type_analysis_functions_by_name": [],

  // this limits the number of cases in a cond.  The first argument is the name of the function.
  // the second argument is the name of the first condition in the cond. Use print_cfg to find it out.
  // The third argument is the number of cases. If you set it too small it may fail to build the CFG.
  "cond_with_else_max_lengths": [
    ["(method 20 res-lump)", "b0", 2],
    ["(method 11 res-lump)", "b0", 1],
    ["(method 12 res-lump)", "b0", 1]
  ],

  // if a cond with an else case is being used a value in a place where it looks wrong
  // you can add the function name to this list and it will more aggressively reject this rewrite.
  "aggressively_reject_cond_to_value_rewrite": [
    "(method 10 res-lump)",
    "(method 11 res-lump)",
    "(method 12 res-lump)"
  ],

  // this provides a hint to the decompiler that these functions will have a lot of inline assembly.
  // currently it just leaves pcpyld as an asm op.
  "hint_inline_assembly_functions": [],

  "asm_functions_by_name": [
    // checking boxed type is different now - these make the cfg stuff sad
    "name=",
    "(method 77 grenadier)",
    "display-list-control",
    "anim-test-anim-list-handler",
    "anim-test-sequence-list-handler",
    "anim-tester-get-playing-item",
    "start-pilot-recorder",
    "(anon-function 10 pilot-recorder)",
    "(anon-function 10 sig-recorder)",
    // actual asm
    "quad-copy!",
    "return-from-thread",
    "return-from-thread-dead",
    "reset-and-call",
    "(method 10 cpu-thread)",
    "(method 11 cpu-thread)",
    "(method 0 catch-frame)",
    "throw-dispatch",
    "throw",
    "run-function-in-process",
    "set-to-run-bootstrap",
    "return-from-exception",
    "exp",
    "(method 17 bounding-box)",
    "(method 9 bounding-box)",
    "(method 9 matrix)",
    "quaternion->matrix-2",
    "sin-rad",
    "cos-rad",
    "atan-series-rad",
    "sign-float",
    "dma-count-until-done",
    "(method 11 collide-mesh-cache)",
    "cpu-delay",
    "qword-read-time",
    "dma-test-func",
    "move-test-func",

    "symlink2",
    "blerc-a-fragment",
    "blerc-execute",
    "foreground-check-longest-edge-asm",
    "generic-light-proc",
    "shadow-add-single-edges",
    "shadow-add-facing-single-tris",
    "shadow-add-double-tris",
    "shadow-add-double-edges",
    "(method 17 collide-edge-work)",
    "(method 10 collide-cache-prim)",
    "(method 17 collide-cache)",
    "(method 16 ocean)",

    // unknown instructions
    // logand with #f arg
    // "bugfix?",
    // CFG failed
    "draw-inline-array-instance-shrub",

    "(method 9 editable-region)", // condition branch assert hit
    "test-to-from-spr",
    "test-from-spr",
    "test-to-spr",
    "test-seq-read",
    "test-worst-read",
    "test-seq-write",
    "test-worst-write",
    // texture
    "adgif-shader<-texture!",

    // jak 3
    "command-get-process",
    "(anon-function 4 gun-states)",
    "(method 10 manipulator)",
    "(method 46 ff-squad-control)",
    "borrow-city-expansion",
    // "(method 26 level-group)",
    "(anon-function 65 temple-obs)",
    "(method 33 task-manager-nest-cocoons)",
    "(method 33 rub-tower)",
    "(method 261 crimson-guard)",
    "(anon-function 25 volcanox-obs)",
    "find-nearest-entity",
    "foreground-draw-hud"
  ],

  // these functions use pairs and the decompiler
  // will be less picky about types related to pairs.
  "pair_functions_by_name": [
    "ref",
    "ref&",
    "(method 4 pair)",
    "last",
    "member",
    "nmember",
    "assoc",
    "assoce",
    "nassoc",
    "nassoce",
    "append!",
    "delete!",
    "delete-car!",
    "insert-cons!",
    "sort",
    "unload-package",
    "display-loop-main",
    "lookup-level-info",
    "(method 24 level-group)",
    "(method 19 level-group)",
    // script
    "command-get-time",
    "command-get-param",
    "command-get-quoted-param",
    "command-get-entity",
    "(method 9 script-context)",
    "(anon-function 6 script)",
    "(anon-function 49 script)",
    "(anon-function 52 script)",
    "(anon-function 72 script)",
    "(anon-function 73 script)",
    "(anon-function 74 script)",
    "(anon-function 75 script)",
    "(anon-function 76 script)",
    "(anon-function 80 script)",
    "(method 11 script-context)",
    "(method 10 script-context)",
    "command-get-trans",
    "key-assoc",
    "(anon-function 0 script)",
    // default-menu
    "dm-scene-load-pick-func",
    "debug-menu-make-continue-sub-menu",
    "debug-menu-make-from-template",
    "debug-menu-context-make-default-menus",
    "debug-menu-make-task-menu",
    "(method 19 gui-control)",
    // menu
    "debug-menu-rebuild",
    "debug-menu-find-from-template",
    "debug-menu-render",
    "debug-menu-context-select-next-or-prev-item",
    "debug-menu-context-select-new-item",
    "debug-menu-send-msg",
    // airlock
    "(method 24 com-airlock)",
    "(method 19 gui-control)",
    "(method 28 editable)",
    "execute-select",
    "(method 29 editable)",
    "(method 25 editable)",
    // game-info
    "(method 20 game-info)",
    "print-continues",
    // task-control
    "(anon-function 55 task-control)",
    "(method 17 load-state)",
    "(method 12 level)",
    "bg",
    "update-sound-banks",
    "entity-remap-names",
    "(method 8 process-tree)",
    "(post play-anim scene-player)",
    "(method 25 scene-player)",
    "(method 25 scene-player)",
    "scene-player-init",
    "next-continue",
    "(method 25 warp-gate)",
    "(code use warp-gate)",
    "cspace-inspect-tree",
    "(method 11 mtn-step-plat-rocks-a)",
    "(method 11 mtn-step-plat-rocks-b)",
    "(method 11 mtn-step-plat-rocks-c)",
    "(method 22 fort-floor-spike-b)",
    "prototypes-game-visible-set!",
    "(method 22 fort-floor-spike-a)",
    "(method 22 fort-floor-spike-b)",
    "(method 22 fort-floor-spike-c)",
    "(method 11 sew-catwalk)",
    "(method 11 mtn-aval-rocks)",
    "(method 11 gar-curtain)",
    "(method 10 level-load-info)",
    "(method 29 level-group)",
    "(method 26 level-group)"
  ],

  // If format is used with the wrong number of arguments,
  // it will often mess up the decompilation, as the decompiler assumes
  // that they used the correct number.  This will override the decompiler's
  // automatic detection.
  "bad_format_strings": {
    "~170h~5d~220h~5d~280h~5,,2f": 3,
    "~338h~5d~388h~5d~448h~5,,2f": 3,
    "~30Htf: ~8D~134Hpr: ~8D~252Hsh: ~8D~370Hhd: ~8D~%": 4,
    "~30Hal: ~8D~131Hwa: ~8D~252Hsp: ~8D~370Hwp: ~8D~%": 4,
    "ERROR: <asg> ~A in spool anim loop for ~A ~D, but not loaded.~": 3,
    // TODO - these should be automatic
    "  tfrag ~192H~5DK ~280Htfragment~456H~5DK~%": 2,
    "  tie-proto ~192H~5DK ~280Hsky~456H~5DK~%": 2,
    "  tie-instance ~192H~5DK ~280Htie-fragment~456H~5DK~%": 2,
    "  shrub-proto ~192H~5DK ~280Htie-scissor~456H~5DK~%": 2,
    "  shrub-instance ~192H~5DK ~280Hshrubbery~456H~5DK~%": 2,
    "  collision ~192H~5DK ~280Htie-generic~456H~5DK~%": 2,
    "  pris-anim ~192H~5DK ~280Hpris-generic~456H~5DK~%": 2,
    "  textures ~192H~5DK ~280Htextures~456H~5DK~%": 2,
    "  misc ~192H~5DK ~280Hsprite~456H~5DK~%": 2,
    "  entity ~192H~5DK~%": 1,
    "  pris-geo ~192H~5DK ~280Hpris-fragment~456H~5DK~%": 2,
    "~33L~S~32L ~S": 2,
    "~32L~S ~33L~S~1L": 2,
    "~35L~S~33L ~S": 2,
    "~1L~S~35L ~S": 2,
    "~35L~S ~1L~S~1L": 2,
    "~33L~S~35L ~S": 2,
    "~33L~C~34L~S~33L~C": 3,
    "~35L~S ~33L~S~1L": 2,
    "~33L~S ~35L~S~1L": 2,
    "~33L~C": 1,
    "~33L~S~44L ~S": 2,
    "~44L~S ~33L~S": 2
  },

  "blocks_ending_in_asm_branch": {
    "light-merge!": [1, 2, 3, 5, 7],
    "bsp-camera-asm": [1, 2, 3, 4, 6, 7],
    "level-remap-texture": [2, 3, 4, 5, 6],
    "start-perf-stat-collection": [26],
    "end-perf-stat-collection": [0],

    "(method 23 gui-control)": [10, 46, 50, 58, 81, 90, 101],

    "find-offending-process-focusable": [16, 19],
    "(method 19 process-drawable)": [0, 2, 3, 7, 10, 11, 30],
    "(anon-function 11 game-save)": [0, 3, 4, 5],
    "(anon-function 3 game-save)": [15, 16],
    "(anon-function 12 lightjak-wings)": [2, 3],
    "target-standard-event-handler": [
      5, 6, 7, 20, 64, 65, 66, 67, 72, 73, 83, 84, 85, 86, 87, 88, 96, 97, 109,
      264, 265, 282, 283, 284, 290, 291, 306, 336, 350, 351, 412, 415, 427
    ],
    "(method 9 curve-color-fast)": [0, 1],
    "evaluate-color-curve-fast": [0, 1],
    "(anon-function 0 target-death)": [71, 131, 132, 137],
    "target-board-handler": [15, 16, 20],
    "sprite-draw-distorters": [4, 5],
    "(method 10 simple-sprite-system)": [0],
    "add-debug-box-with-transform": [0, 3],
    "add-debug-line-sphere": [0],
    "bones-mtx-calc-execute": [19, 7],
    "foreground-draw": [0, 1, 126],
    "unpack-comp-rle": [1, 3, 5, 6],
    "unpack-comp-huf": [2, 4, 5, 6, 7, 8, 9],
    "unpack-comp-lzo": [
      0,
      1,
      4,
      5,
      6,
      7,
      15,
      16,
      17,
      18,
      19,
      20,
      21,
      22,
      23,
      24,
      25,
      26,
      27,
      28,
      29,
      30,
      31,
      32,
      33,
      34,
      35, // branch fwd 39
      39, // branch fwd no delay
      43, // goto 18
      45 // goto 6
    ],
    "(method 16 level)": [0, 1, 5, 13, 14, 15],
    "upload-vis-bits": [2, 6, 3, 0],
    "set-background-regs!": [4, 3],
    "draw-drawable-tree-instance-shrub": [5, 7, 9, 11],
    "draw-drawable-tree-instance-tie": [21, 23, 31, 33],
<<<<<<< HEAD
    "(method 26 level-group)": [
40,
41,
67
    ]
=======
    "(method 12 flow-control)": [3, 9, 22]
>>>>>>> 99866cec
  },

  // Sometimes the game might use format strings that are fetched dynamically,
  // for example using the game text lookup method
  // Add information about those format instructions here.
  // e.g. "function-name":[[op, argc], [op, argc], ...]
  // where "op" is the op number for the call to format.
  "dynamic_format_arg_counts": {
    "auto-save-post": [[182, 1]],
    "(method 10 menu-secret-option)": [[289, 1]],
    "(method 10 menu-create-game-option)": [[49, 1]],
    "(method 10 menu-format-card-option)": [[49, 1]],
    "(method 10 menu-card-removed-option)": [[49, 1]],
    "(method 10 menu-insert-card-option)": [[49, 1]],
    "(method 10 menu-hero-mode-message-option)": [[50, 1]],
    "(method 10 menu-secrets-insufficient-space-option)": [[51, 1]],
    "(method 10 menu-error-loading-option)": [
      [65, 1],
      [100, 1]
    ],
    "(method 10 menu-insufficient-space-option)": [
      [72, 1],
      [112, 1]
    ],
    "(method 10 menu-error-auto-saving-option)": [[73, 1]],
    "(method 10 menu-loading-option)": [[113, 1]],
    "(method 10 menu-icon-info-option)": [[150, 1]],
    "(method 17 hud-goal)": [[71, 0]],
    "(method 17 hud-miss)": [[71, 0]]
  },

  "mips2c_functions_by_name": [
    "collide-do-primitives",
    "moving-sphere-triangle-intersect",
    "calc-animation-from-spr",
    "draw-string-asm",
    // "draw-string",
    "get-string-length",
    "adgif-shader<-texture-with-update!",
    "init-boundary-regs",
    "draw-boundary-polygon",
    "render-boundary-quad",
    "render-boundary-tri",
    "clip-polygon-against-negative-hyperplane",
    "clip-polygon-against-positive-hyperplane",
    "sp-init-fields!",
    "particle-adgif",
    "sp-launch-particles-var",
    "sparticle-motion-blur",
    "sp-process-block-2d",
    "sp-process-block-3d",
    "set-tex-offset",
    "draw-large-polygon",
    "render-sky-quad",
    "render-sky-tri",
    "(method 16 sky-work)",
    "(method 17 sky-work)",
    "(method 32 sky-work)",
    "(method 33 sky-work)",
    // "(method 28 sky-work)",
    "(method 29 sky-work)",
    "(method 30 sky-work)",
    "(method 11 collide-hash)",
    "(method 12 collide-hash)",
    "fill-bg-using-box-new",
    "fill-bg-using-line-sphere-new",
    "(method 12 collide-mesh)",
    "(method 11 collide-mesh)",
    "(method 14 collide-mesh)",
    "(method 15 collide-mesh)",
    "(method 10 collide-edge-hold-list)",
    "(method 19 collide-edge-work)",
    "(method 9 edge-grab-info)",
    "(method 16 collide-edge-work)",
    "(method 17 collide-edge-work)",
    "(method 18 collide-edge-work)",
    "draw-large-polygon-ocean",
    "render-ocean-quad",
    "init-ocean-far-regs",
    "(method 14 ocean)",
    "(method 15 ocean)",
    "(method 16 ocean)",
    "(method 18 grid-hash)",
    "(method 19 grid-hash)",
    "(method 20 grid-hash)",
    "(method 22 grid-hash)",
    "(method 28 sphere-hash)",
    "(method 33 sphere-hash)",
    "(method 29 sphere-hash)",
    "(method 30 sphere-hash)",
    "(method 31 sphere-hash)",
    "(method 32 sphere-hash)",
    "(method 33 spatial-hash)",
    "(method 39 spatial-hash)",
    "(method 36 spatial-hash)",
    "(method 37 spatial-hash)",
    "(method 35 spatial-hash)",
    "(method 10 collide-shape-prim-mesh)",
    "(method 10 collide-shape-prim-sphere)",
    "(method 10 collide-shape-prim-group)",
    "(method 11 collide-shape-prim-mesh)",
    "(method 11 collide-shape-prim-sphere)",
    "(method 11 collide-shape-prim-group)",
    "(method 9 collide-cache-prim)",
    "(method 10 collide-cache-prim)",
    "(method 17 collide-cache)",
    "(method 9 collide-puss-work)",
    "(method 10 collide-puss-work)",
    "bones-mtx-calc",
    "foreground-check-longest-edge-asm",
    "foreground-merc",
    "add-light-sphere-to-light-group",
    "light-hash-add-items",
    "light-hash-count-items",
    "light-hash-get-bucket-index",
    // nav-mesh / nav-control related
    // TODO - it would be nice to eventually figure out the asm blocks for the majority of these
    "nav-state-patch-pointers",
    "(method 20 nav-engine)",
    // "find-closest-circle-ray-intersection",
    // "(method 18 nav-control)",
    "nav-dma-send-to-spr-no-flush",
    "nav-dma-send-from-spr-no-flush",
    "(method 17 nav-engine)",
    "(method 18 nav-engine)",
    "(method 21 nav-engine)",
    "(method 39 nav-state)",
    "setup-blerc-chains-for-one-fragment",
    "blerc-execute",
    "ripple-create-wave-table",
    "ripple-execute-init",
    "ripple-apply-wave-table",
    "ripple-matrix-scale",
    "(method 53 squid)",
    "init-vortex-regs",
    "render-vortex-quad",
    "draw-large-polygon-vortex",
    "foreground-generic-merc",
    "generic-merc-init-asm",
    "mercneric-convert",
    "high-speed-reject",
    "generic-translucent",
    "generic-merc-query",
    "generic-merc-death",
    "generic-merc-execute-asm",
    "generic-merc-do-chain",
    "generic-light-proc",
    "generic-envmap-proc",
    "generic-prepare-dma-double",
    "generic-prepare-dma-single",
    "generic-warp-source-proc",
    "generic-warp-dest-proc",
    "generic-warp-dest",
    "generic-warp-envmap-dest",
    "generic-no-light-proc",
    "(method 21 cloth-system)",
    "debug-line-clip?",
    "(method 9 font-work)",
    "(method 9 prim-strip)"
  ],

  "mips2c_jump_table_functions": {},

  // there are some missing textures. I don't know what the game actually does here.
  // the format for entries is [level, tpage, index]
  "missing_textures": [
    ["lfac", 0, 0],
    ["ltow", 0, 0],
    ["lcit", 0, 0],
    ["pow", 0, 0],
    ["wasintro", 0, 0],
    ["lfacctyb", 0, 0],
    ["intpfall", 0, 0]
  ],

  // some object files have garbage pad data at the end which makes the decompiler
  // assume they must be different files, such as the art group for orb-cache-top.
  // this just suppresses a message.
  "expected_merged_objs": []
}<|MERGE_RESOLUTION|>--- conflicted
+++ resolved
@@ -322,15 +322,12 @@
     "set-background-regs!": [4, 3],
     "draw-drawable-tree-instance-shrub": [5, 7, 9, 11],
     "draw-drawable-tree-instance-tie": [21, 23, 31, 33],
-<<<<<<< HEAD
+    "(method 12 flow-control)": [3, 9, 22],
     "(method 26 level-group)": [
 40,
 41,
 67
     ]
-=======
-    "(method 12 flow-control)": [3, 9, 22]
->>>>>>> 99866cec
   },
 
   // Sometimes the game might use format strings that are fetched dynamically,
