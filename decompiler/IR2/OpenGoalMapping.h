--- conflicted
+++ resolved
@@ -23,11 +23,8 @@
     OFFSET,
     SWAP_FIRST_TWO_SOURCE_ARGS,
     ACC_THIRD_SRC_ARG,
-<<<<<<< HEAD
+    QWORD_CAST,
     SKIP_IT
-=======
-    QWORD_CAST
->>>>>>> 35bdc9b1
   };
 
   struct Function {
@@ -45,12 +42,8 @@
 
   bool valid = true;
   bool todo = false;
-<<<<<<< HEAD
   bool skip = false;
-  Instruction instr;
-=======
   Instruction m_instr;
->>>>>>> 35bdc9b1
   std::optional<RegisterAccess> m_dst;
   std::vector<std::optional<RegisterAccess>> m_src;
   OpenGOALAsm::Function func;
