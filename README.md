<<<<<<< HEAD
# Jak Project

## Table of Contents

<!-- toc -->

- [Jak Project](#jak-project)
  - [Table of Contents](#table-of-contents)
  - [Requirements](#requirements)
  - [Getting Started - Linux (Ubuntu)](#getting-started---linux-ubuntu)
  - [Getting Started - Windows](#getting-started---windows)
  - [Project Layout](#project-layout)
  - [Design](#design)
  - [Current State](#current-state)
  - [Coding Guidelines](#coding-guidelines)
  - [TODOs](#todos)
  - [Project Description](#project-description)
    - [GOAL Decompiler](#goal-decompiler)
    - [GOAL Runtime](#goal-runtime)
    - [GOAL Compiler](#goal-compiler)
    - [Asset Extraction Tool](#asset-extraction-tool)
    - [Asset Packing Tool](#asset-packing-tool)

<!-- tocstop -->

## Requirements

=======
Build Status
--------------
![Linux Workflow](https://github.com/water111/jak-project/workflows/Linux%20Workflow/badge.svg?branch=master)

Project Structure
----------------------
Requirements:
>>>>>>> aa2dc99e
- `cmake` for build system
- `clang-format` for formatting code (there is already a `.clang-format` provided)
- `gtest` for testing. (Run `git submodule update --init --recursive` to check out the repository)
- `nasm` for assembling x86
- Third party libraries (`nlohmann/json`, `minilzo`, and `linenoise`) are provided in the `third-party` folder

## Getting Started - Linux (Ubuntu)

Install Packages and Init Repository

```bash
sudo apt install gcc make cmake build-essential g++ nasm clang-format
git submodule update --init --recursive
```

Compile

```bash
mkdir build && cd build && cmake .. && make -j
```

Run Tests

```bash
./test.sh
```

## Getting Started - Windows

Install Visual Studio 2019 and get the C++ and CMake tools via the Visual Studio Installer

On Windows, it's recommended to get Scoop to use as a package manager, making the follow steps _much_ easier. Follow the steps on the bottom of the homepage here https://scoop.sh/

Once Scoop is installed, run the following command:

```ps
scoop install llvm nasm
```

Initialize the repository's third-party dependencies:

```bash
git submodule update --init --recursive
```

Open the project as a CMake project, browse for the root level `CMakeLists.txt`:

![](./doc/imgs/open-cmake-vs.png)

In the toolbar, you should be able to select an individual component to compile, or combine within the root CMakeLists.txt. In the future we will pre-define configurations to make this easier.

![](./doc/imgs/cmake-build-vs.png)

You may also wish to view the files that pertain to each CMake target, rather than the project as it is normally:

![](./doc/imgs/cmake-target-view.png)

TODO

- more steps to follow as we actually figure it out!
- running tests
- etc

## Project Layout

- `goalc` is the GOAL compiler
  - `gs` contains GOOS code for parts of GOOS implemented in GOOS
  - `gc` contains GOAL code for parts of GOAL implemented in GOAL (must generate no machine code, just defining macros)
- `decompiler` is the decompiler
- `decompiler_out` is the decompiler output
- `data` will contain big assets and the output of the GOAL compiler (not checked in to git)
- `out` will contain the finished game (not checked into git)
- `resources` will contain data which is checked into git
- `game` will contain the game source code
- `common` will contain all data/type shared between different applications.
- `doc` will contain documentation (markdown format?)
- `iso_data` is where the files from the DVD go
- `third-party` will contain code we didn't write. Google Test is a git submodule in this folder.
- `tests` will contain all tests
- `asset_tool` will contain the asset packer/unpacker

## Design

(if anybody has better ideas, feel free to suggest improvements! This is just a rough plan for now)

- All C++ code should build from the top-level `cmake`.
- All C++ applications (GOAL compiler, asset extractor, asset packer, runtime, test) should have a script in the top level which launches them.
- All file paths should be relative to the `jak` folder.
- The planned workflow for building a game:
  - `git submodule update --init --recursive` : check out gtest
  - `mkdir build; cd build` : create build folder for C++
  - `cmake ..; make -j` : build C++ code
  - `cd ..`
  - `./test.sh` : run gtests
  - `./asset_extractor.sh ./iso_data` : extract assets from game
  - `./build_engine.sh` : run GOAL compiler to build all game code
  - `./build_game.sh` : run the asset packer to build the game
  - `./run_game.sh` : run the game
- Workflow for development:
  - `./gc.sh` : run the compiler in interactive mode
  - `./gs.sh` : run a goos interpreter in interactive mode
  - `./decomp.sh : run the decompiler

## Current State

- GOAL compiler just implements the GOOS Scheme Macro Language. Running `./gc.sh` just loads the GOOS library (`goalc/gs/goos-lib.gs`) and then goes into an interactive mode. Use `(exit)` to exit.
- `./test.sh` runs tests for some game C++ code, for GOOS, for the reader, for the listener connection, and for some early emitter stuff.
- The runtime boots in `fakeiso` mode which will load some dummy files. Then the C Kernel (`game/kernel`) will load the `KERNEL.CGO` and `GAME.CGO` files, which are from the "proof of concept" GOAL compiler. If you run `./gk.sh`, you should see it load stuff, then print:

```
calling play!
~~ HACK ~~ : fake play has been called
InitListenerConnect
InitCheckListener
kernel: machine started

```

where the `~~ HACK ~~` message is from code in `KERNEL.CGO`.

## Coding Guidelines

- Avoid warnings
- Use asserts over throwing exceptions in game code (throwing exceptions from C code called by GOAL code is sketchy)

## TODOs

- Build on Windows!
  - Networking
  - File paths
  - Timer
  - CMake?
  - Assembly
  - Windows calling convention for assembly stuff
  - pthreads (can probably replace with `std::thread`, I don't remember why I used `pthread`s)
  - performance stats for `SystemThread` (probably just get rid of these performance stats completely)
  - `mmap`ing executable memory
  - line input library (appears windows compatible?)
- Clean up possible duplicate code in compiler/decompiler `util` folder, consider a common utility library
- Clean up header guard names (or just use `#pragma once`?)
- Investigate a better config format
  - The current JSON library seems to have issues with comments, which I really like
- Clean up use of namespaces
- Clean up the print message when `gk` starts.
- Finish commenting runtime stuff
- Runtime document
- GOOS document
- Listener protocol document
- GOAL Compiler IR
- GOAL Compiler Skeleton
- Gtest setup for checking decompiler results against hand-decompiled stuff
- Clean up decompiler print spam, finish up the CFG stuff
- Decompiler document

## Project Description

This project is to port Jak 1 (NTSC, "black label" version) to PC. The strategy is to:

- recompile for x86 to get much better performance than emulation
- create human-reabable GOAL source code that can be modified
- create a GOAL compiler for x86-64 which supports live patching of code like the original
- attempt to match the original game as close as possible (for no reason other than it's fun)
- unpack assets in a format that can be modified

There are 6 components to this project

- GOAL decompiler. The result will be manually cleaned up for running on a PC.
- GOAL compiler for x86-64.
- Game source code, made from cleaning up the result of the GOAL decompiler.
- GOAL runtime. This will replace the parts of the game written in C++
- Asset extraction tool to extract the models/textures/large data from the game
- Asset packing tool.

The process to build the port will be

- Build data extraction tool, GOAL compiler, and GOAL runtime library (all written in C++)
- Run the GOAL compiler on the game source code to build the game engine
- Run asset extraction on the game disc to get level data, textures, geometry data, music...
- Run the asset packing tool to combine the unpacked assets with the compiled game engine to create the game!

Some statistics:

- Estimated ~500k lines of GOAL code
- 10410 functions
- 5451 functions with no control flow (no branching, loops, if/else, short-circuiting boolean operators, gotos, etc)

The rough timeline is to finish sometime in 2022. If it looks like this is impossible, the project will be abandoned. But I have already spent about 4 months preparing to start this and seems doable. I also have some background in compilers, and familiarity with PS2 (worked on DobieStation PS2 emulator) / MIPS in general (wrote a PS1 emulator). I think the trick will be making good automated tools - the approach taken for SM64 and other N64 decompilations is way too labor-intensive to work.

### GOAL Decompiler

The decompiler is in progress, at
https://github.com/water111/jak-disassembler

Here is the plan for writing the decompiler:

- [x] Decode the CGO/DGO format.
- [x] Decode the linking data format.
- [x] Identify all code and disassemble
- [x] Recover references
- [x] Split code into functions, and build a graph of basic blocks
- [ ] Create a control flow graph for each function (currently succeeds for 9857/10410 functions)
- [ ] Extract type/method information from debug data
- [ ] Convert instructions to an intermediate representation (IR) and eliminate GOAL/MIPS idioms
- [ ] Regsiter liveness analysis
- [ ] Type propagation
- [ ] Variable map and scoping
- [ ] S-expression construction (expression stack)

### GOAL Runtime

The "runtime" will be a replacement for all of the C/C++ code of the original game. There is C/C++ code that runs on the main processor (EE) and the separate I/O processor (IOP).

- The "C Kernel", which runs on the EE and contains
  - [ ] File I/O (for debugging, not used by retail game)
  - [x] Initialization to boostrap the GOAL Kernel and start the game engine
  - [x] Connection to compiler for debugging/live code patching
  - [x] Interface to OVERLORD (see next section) for DGO loading
  - [x] GOAL Linker
  - [ ] PS2-specific hardware initialization as required by Sony libraries
  - [x] GOAL "kheap" allocator
  - [ ] Memory card interfaces
  - [x] GOAL printf (called `format`) implementation
  - [x] GOAL hash/symbol table implementation
  - [x] Implementation of some built-in GOAL methods/functions
- The "OVERLORD" IOP driver, which ran on the PS2's separate I/O Processor for loading things off the DVD and doing sound things
  - [x] DGO loader
  - [x] File system for loading from DVD or "fakeiso" mode for loading from a folder
  - [x] "ISOThread" queue system for prioritizing reads
  - [ ] Sound stuff
  - [ ] Streaming animation stuff
  - [ ] Ramdisk stuff (implemented but totally untested)
- The "989_snd" sound driver (no progress has been made here, the rough plan is to do a high level emulation of the sound system)
- Sony libraries
  - [x] SIF (interfaces between EE/IOP for sending data, receiving data, and making remote procedure calls)
  - [x] IOP Kernel (single-processor non-preemptive multitasking)
  - [x] stubs for stuff that doesn't really matter

The "Sony libraries" are a simple wrapper around my `system` library, which implements the threading/communication stuff.

Likely there will be sound/graphics code in here at some point, but this part is not fully planned yet.

### GOAL Compiler

The GOAL compiler will target x86-64. At first just Linux. There is a macro language called GOOS which is basically just Scheme but with a few bonus features.

The compiler will reuse a significant amount of code from my existing LISP compiler for x86-64. I have a very bad WIP combination which is capable of building a modified `gkernel.gc` for x86 as a proof of concept. It can create and run functions in threads.

An important part of the compiler is the test suite. Without tests the compiler will be full of bugs. So every feature should have a good set of tests.

The major components are

- [ ] GOAL-IR, a typed linear intermediate representation for GOAL code

  - [ ] "Environment"
  - [ ] "Ref"
  - [ ] Constant propagation of integers/floats
  - [ ] Constant propagation of memory locations (this is required to make sure bitfields updates know where to write their result)
  - [ ] Ref `in_gpr`

- [ ] The type system

  - [ ] Type inheritance
  - [ ] Integer/float/pointer types (value semantics)
  - [ ] Reference types
  - [ ] Bitfield types
  - [ ] 128-bit integer types (EE GPRs are 128-bit when used with MMI instructions, these will become `xmm`'s)
  - [ ] Floating point vector types
  - [ ] Structure types
  - [ ] Inline structures as fields
  - [ ] Array access / alignment rules
  - [ ] Pointer dereferencing
  - [ ] Methods (dynamic and static dispatch)
  - [ ] Function arguments/returns
  - [ ] Global symbols
  - [ ] Type checking
  - [ ] Lowest common ancestor
  - [ ] Built-in types in the GOAL runtime/C Kernel

- [x] The GOOS Macro Language

  - [x] S-expression parser (the "Reader")
  - [x] Reader text db (for error messages that point to a specific line)
  - [x] Scheme interpreter

- [ ] Front-end (convert s-expressions (a tree structure) to GOAL-IR (a linear representation))
- [ ] Parsing helpers
- [ ] Macro expansion
- [ ] Control flow/block forms
- [ ] Type definitions
- [ ] Inline assembly forms
- [ ] Function/method call
- [ ] Math forms
- [ ] Lexical scoping (immediate application of `lambda`)
- [ ] Function inlining (slightly different scoping rules of immediate `lambda`)
- [ ] Function/macro definition
- [ ] Static Objects

- [ ] Regsiter allocation
- [ ] Analysis
- [ ] Allocation
- [ ] Stack spilling
- [ ] `xmm` and `gpr` promotion/demotions for EE 128-bit register usage

- [ ] Codegen / Emitter (convert GOAL-IR + register allocations to x86 object file format)
- [ ] Emitter (convert GOAL-IR to instructions)
- [ ] x86-64 instruction generation (actually generate the machine code)
- [ ] Linking data
- [ ] 64-bit GPR
- [ ] 32-bit float
- [ ] 128-bit GPR
- [ ] 32-bit float x4 vector register
- [ ] function prologue/epilogue
- [ ] stack spilling
- [ ] static object and static object links

- [ ] Listener/REPL
  - [ ] Network connection
  - [ ] Tracking loaded files
  - [ ] Sending code from REPL
  - [ ] GOOS REPL option
  - [ ] Expand single macro debugging feature
  - [ ] Interface for running gtests

### Asset Extraction Tool

Not started yet. The simplest version of this tool is just to use the decompiler logic to turn the level/art-group/texture/TXT files into GOAL source code, and copy all STR/sound/visibility files, as these don't need to be modified.

Eventually this should export to a more useful format.

File formats:

- [ ] Art group (a GOAL object format)
  - There may be more formats related to art groups.
- [ ] Texture page (a GOAL object format)
  - [ ] Texture page directory (a GOAL object format)
- [ ] Level (`vis-bt`) (a GOAL object format)
- [ ] `TEXT/*.TXT` (text, a GOAL object format)
- [ ] `MUS` (sequenced music)
- [ ] `SBK` (sound bank)
- [ ] `STR` (streaming animation)
- [ ] `VAG` (ADPCM audio)
- [ ] `VIS` (visibility data bitstream)
- [ ] Loading screen image
- [ ] save game icon (I do not care about this)

### Asset Packing Tool

Packs together all assets/compiled code/runtime into a format that can be played. The simplest version to go with the simplest extraction tool will just pass the level/art-group/texture/TXT files to the compiler, and copy STR/sound/visbility files into the fakeiso. Then pack in CGOs/DGOs.

It's important that the asset extraction/packing can be automated so we can avoid distributing the assets, which are large and probably not supposed to be distributed.<|MERGE_RESOLUTION|>--- conflicted
+++ resolved
@@ -1,5 +1,5 @@
-<<<<<<< HEAD
 # Jak Project
+![Linux Workflow](https://github.com/water111/jak-project/workflows/Linux%20Workflow/badge.svg?branch=master)
 
 ## Table of Contents
 
@@ -26,15 +26,6 @@
 
 ## Requirements
 
-=======
-Build Status
---------------
-![Linux Workflow](https://github.com/water111/jak-project/workflows/Linux%20Workflow/badge.svg?branch=master)
-
-Project Structure
-----------------------
-Requirements:
->>>>>>> aa2dc99e
 - `cmake` for build system
 - `clang-format` for formatting code (there is already a `.clang-format` provided)
 - `gtest` for testing. (Run `git submodule update --init --recursive` to check out the repository)
