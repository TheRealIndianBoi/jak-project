#pragma once

/*!
 * @file gfx.h
 * Graphics component for the runtime. Abstraction layer for the main graphics routines.
 */

#include <functional>
#include <memory>
#include "common/common_types.h"
#include "game/kernel/kboot.h"

// forward declarations
struct GfxSettings;
class GfxDisplay;

// enum for rendering pipeline
enum class GfxPipeline { Invalid = 0, OpenGL };

// module for the different rendering pipelines
struct GfxRendererModule {
  std::function<int()> init;
  std::function<std::shared_ptr<GfxDisplay>(int w, int h, const char* title, GfxSettings& settings)>
      make_main_display;
  std::function<void(GfxDisplay* display)> kill_display;
  std::function<void(GfxDisplay* display)> render_display;
  std::function<void()> exit;

  GfxPipeline pipeline;
  const char* name;
};

// store settings related to the gfx systems
struct GfxSettings {
  const GfxRendererModule* renderer;  // which rendering pipeline to use.

  int vsync;  // (temp) number of screen update per frame
};

// struct for a single vertex. this should in theory be renderer-agnostic
struct GfxVertex {
  // x y z
  float x, y, z;

  // rgba or the full u32 thing.
  union {
    u32 rgba;
    struct {
      u8 r, g, b, a;
    };
  };
};

namespace Gfx {

static constexpr int VERTEX_BUFFER_LENGTH_TEMP = 4096;
extern GfxVertex g_vertices_temp[VERTEX_BUFFER_LENGTH_TEMP];

extern GfxSettings g_settings;
// extern const std::vector<const GfxRendererModule*> renderers;

const GfxRendererModule* GetRenderer(GfxPipeline pipeline);

u32 Init();
void Loop(std::function<bool()> f);
u32 Exit();

<<<<<<< HEAD
u32 vsync();
void send_chain(const void* data, u32 offset);
void texture_upload_now(const u8* tpage, int mode, u32 s7_ptr);
void texture_relocate(u32 destination, u32 source);

}  // namespace Gfx

#endif  // RUNTIME_GFX_H
=======
}  // namespace Gfx
>>>>>>> 7f554dc8
<|MERGE_RESOLUTION|>--- conflicted
+++ resolved
@@ -65,15 +65,9 @@
 void Loop(std::function<bool()> f);
 u32 Exit();
 
-<<<<<<< HEAD
 u32 vsync();
 void send_chain(const void* data, u32 offset);
 void texture_upload_now(const u8* tpage, int mode, u32 s7_ptr);
 void texture_relocate(u32 destination, u32 source);
 
-}  // namespace Gfx
-
-#endif  // RUNTIME_GFX_H
-=======
-}  // namespace Gfx
->>>>>>> 7f554dc8
+}  // namespace Gfx