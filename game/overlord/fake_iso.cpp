/*!
 * @file fake_iso.cpp
 * This provides an implementation of IsoFs for reading a "fake iso".
 * A "fake iso" is just a map file which maps 8.3 ISO file names to files in the source folder.
 * This way we don't need to actually create an ISO.
 *
 * The game has this compilation unit, but there is nothing in it. Probably it is removed to save
 * IOP memory and was only included on TOOL-only builds.  So this is my interpretation of how it
 * should work.
 */

#include <cstring>
#include <cassert>
#include "fake_iso.h"
#include "game/sce/iop.h"
#include "isocommon.h"
#include "overlord.h"

using namespace iop;

IsoFs fake_iso;

/*!
 * Map from iso file name to file path in the src folder.
 */
struct FakeIsoEntry {
  char iso_name[16];
  char file_path[128];
};

static LoadStackEntry sLoadStack[MAX_OPEN_FILES];  //! List of all files that are "open"
FakeIsoEntry fake_iso_entries[MAX_ISO_FILES];      //! List of all known files
static FileRecord sFiles[MAX_ISO_FILES];           //! List of "FileRecords" for IsoFs API consumers
u32 fake_iso_entry_count;                          //! Total count of fake iso files
static bool read_in_progress;                      //! Does the ISO Thread think we're reading?

static int FS_Init(u8* buffer);
static FileRecord* FS_Find(const char* name);
static FileRecord* FS_FindIN(const char* iso_name);
static uint32_t FS_GetLength(FileRecord* fr);
static LoadStackEntry* FS_Open(FileRecord* fr, int32_t offset);
static LoadStackEntry* FS_OpenWad(FileRecord* fr, int32_t offset);
static void FS_Close(LoadStackEntry* fd);
static uint32_t FS_BeginRead(LoadStackEntry* fd, void* buffer, int32_t len);
static uint32_t FS_SyncRead();
static uint32_t FS_LoadSoundBank(char*, void*);
static uint32_t FS_LoadMusic(char*, void*);
static void FS_PollDrive();

void fake_iso_init_globals() {
  // init file lists
  memset(fake_iso_entries, 0, sizeof(fake_iso_entries));
  memset(sFiles, 0, sizeof(sFiles));
  memset(sLoadStack, 0, sizeof(sLoadStack));
  fake_iso_entry_count = 0;

  // init API struct
  fake_iso.init = FS_Init;
  fake_iso.find = FS_Find;
  fake_iso.find_in = FS_FindIN;
  fake_iso.get_length = FS_GetLength;
  fake_iso.open = FS_Open;
  fake_iso.open_wad = FS_OpenWad;
  fake_iso.close = FS_Close;
  fake_iso.begin_read = FS_BeginRead;
  fake_iso.sync_read = FS_SyncRead;
  fake_iso.load_sound_bank = FS_LoadSoundBank;
  fake_iso.load_music = FS_LoadMusic;
  fake_iso.poll_drive = FS_PollDrive;

  read_in_progress = false;
}

//! will hold prefix for the source folder.
static const char* next_dir = nullptr;

/*!
 * Initialize the file system.
 */
int FS_Init(u8* buffer) {
  (void)buffer;
<<<<<<< HEAD
  // get path to next/. Will be set in the gk.sh launch script. This is for Linux only

  /*
   next_dir = std::getenv("NEXT_DIR"); // todo windows?

=======
  // get path to next/. Will be set in the gk.sh launch script.
  next_dir = std::getenv("NEXT_DIR");  // todo windows?
>>>>>>> aa2dc99e
  assert(next_dir);

  // get path to next/data/fake_iso.txt, the map file.
  char fakeiso_path[512];
  strcpy(fakeiso_path, next_dir);
<<<<<<< HEAD
  strcat(fakeiso_path, "/game/fake_iso.txt"); // todo windows paths?
  */
  char fakeiso_path[] = "C:\\Users\\Shalen\\Documents\\GitHub\\jak-project-windows-proj\\game\\fake_iso.txt";
  char NEXT_DIR[] = "C:\\Users\\Shalen\\Documents\\GitHub\\jak-project-windows-proj";
=======
  strcat(fakeiso_path, "/game/fake_iso.txt");  // todo windows paths?
>>>>>>> aa2dc99e

  // open the map.
  FILE* fp = fopen(fakeiso_path, "r");
  assert(fp);
  fseek(fp, 0, SEEK_END);
  size_t len = ftell(fp);
  rewind(fp);
  char* fakeiso = (char*)malloc(len);
  if (fread(fakeiso, len, 1, fp) != 1) {
    assert(true);
  }

  // loop over lines
  char* ptr = fakeiso;
  while (*ptr) {
    // newlines
    while (*ptr && *ptr == '\n')
      ptr++;

    // comment line
    if (*ptr == ';') {
      while (*ptr && (*ptr != '\n')) {
        ptr++;
      }
      continue;
    }

    // entry line
    assert(fake_iso_entry_count < MAX_ISO_FILES);
    FakeIsoEntry* e = &fake_iso_entries[fake_iso_entry_count];
    int i = 0;
    while (*ptr && (*ptr != ' ') && i < 16) {
      e->iso_name[i] = *ptr;
      ptr++;
      i++;
    }

    while (*ptr == ' ') {
      ptr++;
    }

    i = 0;
    while (*ptr && (*ptr != '\n') && (*ptr != ' ') && i < 128) {
      e->file_path[i] = *ptr;
      ptr++;
      i++;
    }
    fake_iso_entry_count++;
  }

  for (u32 i = 0; i < fake_iso_entry_count; i++) {
    MakeISOName(sFiles[i].name, fake_iso_entries[i].iso_name);
    // we don't figure out the size yet.
    // this is so you can change the file without restarting the game.
    sFiles[i].size = -1;
    // repurpose "location" as the index.
    sFiles[i].location = i;
  }

  free(fakeiso);

  // TODO load tweak music.

  return 0;
}

/*!
 * Find a file on the disc and return a FileRecord.
 * Find using a "normal" 8.3 name.
 * This is an ISO FS API Function
 */
FileRecord* FS_Find(const char* name) {
  char name_buff[16];
  MakeISOName(name_buff, name);
  return FS_FindIN(name_buff);
}

/*!
 * Find a file on the disc.  Uses the "ISO name" of the file, which is different from the normal 8.3
 * name.  This can be generated with MakeISOFile.
 * This is an ISO FS API Function.
 */
FileRecord* FS_FindIN(const char* iso_name) {
  const uint32_t* buff = (const uint32_t*)iso_name;
  uint32_t count = 0;
  while (count < fake_iso_entry_count) {
    const uint32_t* ref = (uint32_t*)sFiles[count].name;
    if (ref[0] == buff[0] && ref[1] == buff[1] && ref[2] == buff[2]) {
      return sFiles + count;
    }
    count++;
  }
  printf("[FAKEISO] failed to find %s\n", iso_name);
  assert(false);
  return nullptr;
}

/*!
 * Build a full file path for a FileRecord.
 */
static const char* get_file_path(FileRecord* fr) {
  assert(fr->location < fake_iso_entry_count);
  static char path_buffer[1024];
  strcpy(path_buffer, "C:\\Users\\Shalen\\Documents\\GitHub\\jak-project\\");
  strcat(path_buffer, fake_iso_entries[fr->location].file_path);
  return path_buffer;
}

/*!
 * Determine the length of a file. This isn't very fast, but nobody checks file sizes extremely
 * quickly. This is an ISO FS API Function
 */
uint32_t FS_GetLength(FileRecord* fr) {
  const char* path = get_file_path(fr);
  FILE* fp = fopen(path, "rb");
  assert(fp);
  fseek(fp, 0, SEEK_END);
  uint32_t len = ftell(fp);
  rewind(fp);
  fclose(fp);
  return len;
}

/*!
 * Open a file by putting it on the load stack.
 * Set the offset to 0 or -1 if you do not want to have an offset.
 * This is an ISO FS API Function
 */
LoadStackEntry* FS_Open(FileRecord* fr, int32_t offset) {
  printf("[OVERLORD] FS Open %s\n", fr->name);  // Added
  LoadStackEntry* selected = nullptr;
  // find first unused spot on load stack.
  for (uint32_t i = 0; i < MAX_OPEN_FILES; i++) {
    if (!sLoadStack[i].fr) {
      selected = sLoadStack + i;
      selected->fr = fr;
      selected->location = 0;
      if (offset != -1) {
        selected->location += offset;
      }
      return selected;
    }
  }
  printf("[OVERLORD ISO CD] Failed to FS_Open %s\n", fr->name);
  ExitIOP();
  return nullptr;
}

/*!
 * Open a file by putting it on the load stack.
 * Like Open, but allows an offset of -1 to be applied.
 * This is an ISO FS API Function
 */
LoadStackEntry* FS_OpenWad(FileRecord* fr, int32_t offset) {
  printf("[OVERLORD] FS Open %s\n", fr->name);  // Added
  LoadStackEntry* selected = nullptr;
  for (uint32_t i = 0; i < MAX_OPEN_FILES; i++) {
    if (!sLoadStack[i].fr) {
      selected = sLoadStack + i;
      selected->fr = fr;
      selected->location = offset;
      return selected;
    }
  }
  printf("[OVERLORD ISO CD] Failed to FS_OpenWad %s\n", fr->name);
  ExitIOP();
  return nullptr;
}

/*!
 * Close an open file.
 * This is an ISO FS API Function
 */
void FS_Close(LoadStackEntry* fd) {
  printf("[OVERLORD] FS Close %s\n", fd->fr->name);

  // close the FD
  fd->fr = nullptr;
  read_in_progress = false;
}

/*!
 * Begin reading!  Returns FS_READ_OK on success (always)
 * This is an ISO FS API Function
 *
 * Idea: do the fopen in FS_Open and keep the file open?  It would be faster.
 */
uint32_t FS_BeginRead(LoadStackEntry* fd, void* buffer, int32_t len) {
  assert(fd->fr->location < fake_iso_entry_count);

  int32_t real_size = len;
  if (len < 0) {
    // not sure what this is about...
    printf("[OVERLORD ISO CD] negative length warning!\n");
    real_size = len + 0x7ff;
  }

  u32 sectors = real_size / SECTOR_SIZE;
  real_size = sectors * SECTOR_SIZE;
  u32 offset_into_file = SECTOR_SIZE * fd->location;

  const char* path = get_file_path(fd->fr);
  FILE* fp = fopen(path, "rb");
  assert(fp);
  fseek(fp, 0, SEEK_END);
  uint32_t file_len = ftell(fp);
  rewind(fp);

  if (offset_into_file < file_len) {
    if (offset_into_file) {
      fseek(fp, offset_into_file, SEEK_SET);
    }

    if (offset_into_file + real_size > file_len) {
      real_size = (file_len - offset_into_file);
    }

    if (fread(buffer, real_size, 1, fp) != 1) {
      assert(false);
    }
  }

  if (len < 0) {
    len = len + 0x7ff;
  }

  fd->location += (len / SECTOR_SIZE);
  read_in_progress = true;

  return CMD_STATUS_IN_PROGRESS;
}

/*!
 * Block until read completes.
 */
uint32_t FS_SyncRead() {
  // FS_BeginRead is blocking, so this is useless.
  if (read_in_progress) {
    read_in_progress = false;
    return CMD_STATUS_IN_PROGRESS;
  } else {
    return CMD_STATUS_READ_ERR;
  }
}

/*!
 * Poll drive
 */
void FS_PollDrive() {}

// TODO FS_LoadMusic
uint32_t FS_LoadMusic(char* name, void* buffer) {
  (void)name;
  (void)buffer;
  assert(false);
  return 0;
}

// TODO FS_LoadSoundBank
uint32_t FS_LoadSoundBank(char* name, void* buffer) {
  (void)name;
  (void)buffer;
  assert(false);
  return 0;
}<|MERGE_RESOLUTION|>--- conflicted
+++ resolved
@@ -79,29 +79,16 @@
  */
 int FS_Init(u8* buffer) {
   (void)buffer;
-<<<<<<< HEAD
-  // get path to next/. Will be set in the gk.sh launch script. This is for Linux only
-
-  /*
-   next_dir = std::getenv("NEXT_DIR"); // todo windows?
-
-=======
   // get path to next/. Will be set in the gk.sh launch script.
-  next_dir = std::getenv("NEXT_DIR");  // todo windows?
->>>>>>> aa2dc99e
+  next_dir = std::getenv("NEXT_DIR");
   assert(next_dir);
 
   // get path to next/data/fake_iso.txt, the map file.
   char fakeiso_path[512];
   strcpy(fakeiso_path, next_dir);
-<<<<<<< HEAD
-  strcat(fakeiso_path, "/game/fake_iso.txt"); // todo windows paths?
-  */
-  char fakeiso_path[] = "C:\\Users\\Shalen\\Documents\\GitHub\\jak-project-windows-proj\\game\\fake_iso.txt";
-  char NEXT_DIR[] = "C:\\Users\\Shalen\\Documents\\GitHub\\jak-project-windows-proj";
-=======
-  strcat(fakeiso_path, "/game/fake_iso.txt");  // todo windows paths?
->>>>>>> aa2dc99e
+  fake_iso_path = std::getenv("FAKE_ISO_PATH");  
+  assert(fake_iso_path);
+  strcat(fakeiso_path, fake_iso_path);
 
   // open the map.
   FILE* fp = fopen(fakeiso_path, "r");
