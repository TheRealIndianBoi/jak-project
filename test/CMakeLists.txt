add_executable(goalc-test
        test_main.cpp
        test_test.cpp
        test_reader.cpp
        test_goos.cpp
        test_listener_deci2.cpp
        test_kernel.cpp
        all_jak1_symbols.cpp
        test_type_system.cpp
        test_CodeTester.cpp
        test_emitter_slow.cpp
        test_emitter_loads_and_store.cpp
        test_emitter_xmm32.cpp
        test_emitter_integer_math.cpp
<<<<<<< HEAD
        test_common_util.cpp)
=======
        test_compiler_and_runtime.cpp
        )
>>>>>>> 01883da4

enable_testing()

IF (WIN32)
	set(gtest_force_shared_crt ON CACHE BOOL "" FORCE)
<<<<<<< HEAD
  # TODO - implement windows listener
  message("Windows Listener Not Implemented!")
  target_link_libraries(goalc-test mman goos util common_util runtime compiler type_system gtest)
ELSE()
  target_link_libraries(goalc-test goos util common_util listener runtime compiler type_system gtest)
ENDIF()
=======
	# TODO - split out these declarations for platform specific includes
  target_link_libraries(goalc-test cross_sockets listener mman goos util runtime compiler type_system gtest)
ELSE()
  target_link_libraries(goalc-test cross_sockets goos util listener runtime compiler type_system gtest)
ENDIF()

if(CMAKE_COMPILER_IS_GNUCXX AND CODE_COVERAGE)
  include(CodeCoverage)
  append_coverage_compiler_flags()
  setup_target_for_coverage_lcov(NAME goalc-test_coverage
                                 EXECUTABLE goalc-test --gtest_color=yes
                                 DEPENDENCIES goalc-test
                                 EXCLUDE "third-party/*" "/usr/include/*")
endif()
>>>>>>> 01883da4
<|MERGE_RESOLUTION|>--- conflicted
+++ resolved
@@ -12,29 +12,19 @@
         test_emitter_loads_and_store.cpp
         test_emitter_xmm32.cpp
         test_emitter_integer_math.cpp
-<<<<<<< HEAD
-        test_common_util.cpp)
-=======
+        test_common_util.cpp
         test_compiler_and_runtime.cpp
         )
->>>>>>> 01883da4
 
 enable_testing()
 
 IF (WIN32)
 	set(gtest_force_shared_crt ON CACHE BOOL "" FORCE)
-<<<<<<< HEAD
-  # TODO - implement windows listener
-  message("Windows Listener Not Implemented!")
-  target_link_libraries(goalc-test mman goos util common_util runtime compiler type_system gtest)
+
+	# TODO - split out these declarations for platform specific includes
+  target_link_libraries(goalc-test cross_sockets listener mman goos util common_util runtime compiler type_system gtest)
 ELSE()
-  target_link_libraries(goalc-test goos util common_util listener runtime compiler type_system gtest)
-ENDIF()
-=======
-	# TODO - split out these declarations for platform specific includes
-  target_link_libraries(goalc-test cross_sockets listener mman goos util runtime compiler type_system gtest)
-ELSE()
-  target_link_libraries(goalc-test cross_sockets goos util listener runtime compiler type_system gtest)
+  target_link_libraries(goalc-test cross_sockets goos util common_util listener runtime compiler type_system gtest)
 ENDIF()
 
 if(CMAKE_COMPILER_IS_GNUCXX AND CODE_COVERAGE)
@@ -44,5 +34,4 @@
                                  EXECUTABLE goalc-test --gtest_color=yes
                                  DEPENDENCIES goalc-test
                                  EXCLUDE "third-party/*" "/usr/include/*")
-endif()
->>>>>>> 01883da4
+endif()