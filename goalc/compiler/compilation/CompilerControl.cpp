/*!
 * @file CompilerControl.cpp
 * Compiler implementation for forms which actually control the compiler.
 */

#include <regex>
#include <stack>

#include "common/repl/util.h"
#include "common/util/DgoWriter.h"
#include "common/util/FileUtil.h"
#include "common/util/Timer.h"
#include "common/util/string_util.h"

#include "goalc/compiler/Compiler.h"
#include "goalc/compiler/IR.h"
#include "goalc/compiler/docs/DocTypes.h"
#include "goalc/compiler/symbol_info.h"
#include "goalc/data_compiler/dir_tpages.h"
#include "goalc/data_compiler/game_count.h"
#include "goalc/data_compiler/game_text_common.h"
/*!
 * Exit the compiler. Disconnects the listener and tells the target to reset itself.
 * Will actually exit the next time the REPL runs.
 */
Val* Compiler::compile_exit(const goos::Object& form, const goos::Object& rest, Env* env) {
  (void)env;
  auto args = get_va(form, rest);
  va_check(form, args, {}, {});

  if (m_debugger.is_attached()) {
    m_debugger.detach();
  }

  if (m_listener.is_connected()) {
    m_listener.send_reset(false);
  }
  // flag for the REPL.
  m_want_exit = true;
  if (m_repl) {
    m_repl->save_history();
  }
  return get_none();
}

/*!
 * Evaluate GOOS code. It's not possible to get the result, so this is really only useful to get
 * a side effect. Used to bootstrap the GOAL/GOOS macro system.
 */
Val* Compiler::compile_seval(const goos::Object& form, const goos::Object& rest, Env* env) {
  (void)env;
  try {
    for_each_in_list(rest, [&](const goos::Object& o) {
      m_goos.eval_with_rewind(o, m_goos.global_environment.as_env_ptr());
    });
  } catch (std::runtime_error& e) {
    throw_compiler_error(form, "Error while evaluating GOOS: {}", e.what());
  }
  return get_none();
}

/*!
 * Compile a "data file"
 */
Val* Compiler::compile_asm_data_file(const goos::Object& form, const goos::Object& rest, Env* env) {
  (void)env;
  auto args = get_va(form, rest);
  va_check(form, args, {goos::ObjectType::SYMBOL, goos::ObjectType::STRING}, {});
  auto kind = symbol_string(args.unnamed.at(0));
  if (kind == "game-count") {
    compile_game_count(as_string(args.unnamed.at(1)), m_make.compiler_output_prefix());
  } else if (kind == "dir-tpages") {
    compile_dir_tpages(as_string(args.unnamed.at(1)), m_make.compiler_output_prefix());
  } else {
    throw_compiler_error(form, "The option {} was not recognized for asm-data-file.", kind);
  }
  return get_none();
}

/*!
 * Compile a "text data file"
 */
Val* Compiler::compile_asm_text_file(const goos::Object& form, const goos::Object& rest, Env* env) {
  (void)env;
  auto args = get_va(form, rest);
  va_check(form, args, {goos::ObjectType::SYMBOL}, {{"files", {true, goos::ObjectType::PAIR}}});

  // what kind of text file?
  const auto kind = symbol_string(args.unnamed.at(0));

  // compile files.
  if (kind == "subtitle" || kind == "subtitle-v2") {
    std::vector<GameSubtitleDefinitionFile> inputs;
    // open all project files specified (usually one).
    for_each_in_list(args.named.at("files"), [this, &inputs, &form, &kind](const goos::Object& o) {
      if (o.is_string()) {
        open_subtitle_project(kind, o.as_string()->data, inputs);
      } else {
        throw_compiler_error(form, "Invalid object {} in asm-text-file files list.", o.print());
      }
    });
    GameSubtitleDB db;
    if (kind == "subtitle") {
    } else {
      db.m_subtitle_version = GameSubtitleDB::SubtitleFormat::V2;
    }
    compile_game_subtitles(inputs, db, m_make.compiler_output_prefix());
  } else if (kind == "text") {
    std::vector<GameTextDefinitionFile> inputs;
    // open all project files specified (usually one).
    for_each_in_list(args.named.at("files"), [this, &inputs, &form, &kind](const goos::Object& o) {
      if (o.is_string()) {
        open_text_project(kind, o.as_string()->data, inputs);
      } else {
        throw_compiler_error(form, "Invalid object {} in asm-text-file files list.", o.print());
      }
    });
    GameTextDB db;
    compile_game_text(inputs, db, m_make.compiler_output_prefix());
  } else {
    throw_compiler_error(form, "The option {} was not recognized for asm-text-file.", kind);
  }
  return get_none();
}

/*!
 * Compile a file, and optionally color, save, or load.
 * This should only be used for v3 "code object" files.
 */
Val* Compiler::compile_asm_file(const goos::Object& form, const goos::Object& rest, Env* env) {
  (void)env;
  int i = 0;
  CompilationOptions options;
  bool no_throw = false;

  // parse arguments
  bool last_was_disasm = false;
  for_each_in_list(rest, [&](const goos::Object& o) {
    if (last_was_disasm) {
      last_was_disasm = false;
      if (o.type == goos::ObjectType::STRING) {
        options.disassembly_output_file = as_string(o);
        i++;
        return;
      }
    }
    if (i == 0) {
      options.filename = as_string(o);
    } else {
      auto setting = symbol_string(o);
      if (setting == ":load") {
        options.load = true;
      } else if (setting == ":color") {
        options.color = true;
      } else if (setting == ":write") {
        options.write = true;
      } else if (setting == ":no-code") {
        options.no_code = true;
      } else if (setting == ":no-throw") {
        no_throw = true;
      } else if (setting == ":disassemble") {
        options.disassemble = true;
        last_was_disasm = true;
      } else if (setting == ":disasm-code-only") {
        options.disasm_code_only = true;
      } else {
        throw_compiler_error(form, "The option {} was not recognized for asm-file.", setting);
      }
    }
    i++;
  });

  try {
    asm_file(options);
  } catch (std::runtime_error& e) {
    if (!no_throw) {
      throw_compiler_error(form, "Error while compiling file: {}", e.what());
    }
  }

  return get_none();
}

/*!
 * Simple help / documentation command
 */
Val* Compiler::compile_repl_help(const goos::Object&, const goos::Object&, Env*) {
  m_repl.get()->print_help_message();
  return get_none();
}

/*!
 * Print out all set keybinds for the REPL (by our tooling)
 */
Val* Compiler::compile_repl_keybinds(const goos::Object&, const goos::Object&, Env*) {
  m_repl.get()->print_keybind_help();
  return get_none();
}

/*!
 * Connect the compiler to a target. Takes an optional IP address / port, defaults to
 * 127.0.0.1 and 8112, which is the local computer and the default port for the DECI2 over IP
 * implementation.
 */
Val* Compiler::compile_listen_to_target(const goos::Object& form,
                                        const goos::Object& rest,
                                        Env* env) {
  (void)env;
  std::string ip = "127.0.0.1";
  int port = -1;
  bool got_port = false, got_ip = false;

  for_each_in_list(rest, [&](const goos::Object& o) {
    if (o.is_string()) {
      if (got_ip) {
        throw_compiler_error(form, "listen-to-target can only use 1 IP address");
      }
      got_ip = true;
      ip = o.as_string()->data;
    } else if (o.is_int()) {
      if (got_port) {
        throw_compiler_error(form, "listen-to-target can only use 1 port number");
      }
      got_port = true;
      port = o.integer_obj.value;
    } else {
      throw_compiler_error(form, "invalid argument to listen-to-target: \"{}\"", o.print());
    }
  });

  int retries = 30;
  if (m_repl) {
    retries = m_repl->repl_config.target_connect_attempts;
  }
  auto connected = m_listener.connect_to_target(retries, ip, port);
  if (connected && m_repl) {
    m_repl->reload_startup_file();
    for (const auto& line : m_repl->startup_file.run_after_listen) {
      handle_repl_string(line);
    }
  }
  return get_none();
}

Val* Compiler::compile_repl_clear_screen(const goos::Object&, const goos::Object&, Env*) {
  m_repl.get()->clear_screen();
  return get_none();
}

/*!
 * Send the target a command to reset, which totally resets the state of the target.
 * Optionally takes a :shutdown command which causes the exec_runtime function of the target
 * to return after MachineShutdown.
 */
Val* Compiler::compile_reset_target(const goos::Object& form, const goos::Object& rest, Env* env) {
  (void)env;
  bool shutdown = false;
  for_each_in_list(rest, [&](const goos::Object& o) {
    if (o.is_symbol() && symbol_string(o) == ":shutdown") {
      shutdown = true;
    } else {
      throw_compiler_error(form, "invalid argument to reset-target: \"{}\"", o.print());
    }
  });
  m_listener.send_reset(shutdown);
  return get_none();
}

/*!
 * Send a "poke" message to the target. This can be used to check if the target is still alive and
 * acknowledges commands, and also tells that target that somebody is connected so it will flush
 * its outgoing buffers that have been storing data from startup.
 */
Val* Compiler::compile_poke(const goos::Object& form, const goos::Object& rest, Env* env) {
  (void)env;
  auto args = get_va(form, rest);
  va_check(form, args, {}, {});
  m_listener.send_poke();
  return get_none();
}

/*!
 * Enter a goos REPL.
 */
Val* Compiler::compile_gs(const goos::Object& form, const goos::Object& rest, Env* env) {
  (void)env;
  auto args = get_va(form, rest);
  va_check(form, args, {}, {});
  m_goos.execute_repl(*m_repl.get());
  return get_none();
}

/*!
 * Set a compiler setting by name.
 */
Val* Compiler::compile_set_config(const goos::Object& form, const goos::Object& rest, Env* env) {
  (void)env;
  auto args = get_va(form, rest);
  va_check(form, args, {goos::ObjectType::SYMBOL, {}}, {});
  m_settings.set(symbol_string(args.unnamed.at(0)), args.unnamed.at(1));
  return get_none();
}

/*!
 * Ignore the "in-package" statement and anything it contains at the top of GOAL files.
 */
Val* Compiler::compile_in_package(const goos::Object& form, const goos::Object& rest, Env* env) {
  (void)form;
  (void)rest;
  (void)env;
  return get_none();
}

/*!
 * Build dgo files. Takes a string argument pointing to the DGO description file, which is read
 * and parsed here.
 */
Val* Compiler::compile_build_dgo(const goos::Object& form, const goos::Object& rest, Env* env) {
  (void)env;
  auto args = get_va(form, rest);
  va_check(form, args, {goos::ObjectType::STRING}, {});
  auto dgo_desc = pair_cdr(m_goos.reader.read_from_file({args.unnamed.at(0).as_string()->data}));

  for_each_in_list(dgo_desc, [&](const goos::Object& dgo) {
    DgoDescription desc;
    auto first = pair_car(dgo);
    desc.dgo_name = as_string(first);
    auto dgo_rest = pair_cdr(dgo);

    for_each_in_list(dgo_rest, [&](const goos::Object& entry) {
      auto e_arg = get_va(dgo, entry);
      va_check(dgo, e_arg, {goos::ObjectType::STRING, goos::ObjectType::STRING}, {});
      DgoDescription::DgoEntry o;
      o.file_name = as_string(e_arg.unnamed.at(0));
      o.name_in_dgo = as_string(e_arg.unnamed.at(1));
      if (o.file_name.substr(o.file_name.length() - 3) != ".go") {
        desc.entries.push_back(o);
      } else {
        // allow data objects to be missing.
        if (fs::exists(file_util::get_file_path(
                {"out", m_make.compiler_output_prefix(), "obj", o.file_name}))) {
          desc.entries.push_back(o);
        }
      }
    });

    build_dgo(desc, m_make.compiler_output_prefix());
  });

  return get_none();
}

Val* Compiler::compile_reload(const goos::Object& form, const goos::Object& rest, Env* env) {
  (void)env;
  auto args = get_va(form, rest);
  va_check(form, args, {}, {});
  m_want_reload = true;
  return get_none();
}

std::string Compiler::make_symbol_info_description(
    const std::shared_ptr<symbol_info::SymbolInfo> info) {
  switch (info->m_kind) {
    case symbol_info::Kind::GLOBAL_VAR:
      return fmt::format("[Global Variable] Type: {} Defined: {}",
                         m_symbol_types.at(m_goos.intern_ptr(info->m_name)).print(),
                         m_goos.reader.db.get_info_for(info->m_def_form));
    case symbol_info::Kind::LANGUAGE_BUILTIN:
      return fmt::format("[Built-in Form] {}\n", info->m_name);
    case symbol_info::Kind::METHOD:
      return fmt::format("[Method] Type: {} Method Name: {} Defined: {}",
                         info->m_method_info.defined_in_type, info->m_name,
                         m_goos.reader.db.get_info_for(info->m_def_form));
    case symbol_info::Kind::TYPE:
      return fmt::format("[Type] Name: {} Defined: {}", info->m_name,
                         m_goos.reader.db.get_info_for(info->m_def_form));
    case symbol_info::Kind::MACRO:
      return fmt::format("[Macro] Name: {} Defined: {}", info->m_name,
                         m_goos.reader.db.get_info_for(info->m_def_form));
    case symbol_info::Kind::CONSTANT:
      return fmt::format(
          "[Constant] Name: {} Value: {} Defined: {}", info->m_name,
          m_global_constants.at(m_goos.reader.symbolTable.intern(info->m_name.c_str())).print(),
          m_goos.reader.db.get_info_for(info->m_def_form));
    case symbol_info::Kind::FUNCTION:
      return fmt::format("[Function] Name: {} Defined: {}", info->m_name,
                         m_goos.reader.db.get_info_for(info->m_def_form));
    case symbol_info::Kind::FWD_DECLARED_SYM:
      return fmt::format("[Forward-Declared] Name: {} Defined: {}", info->m_name,
                         m_goos.reader.db.get_info_for(info->m_def_form));
    default:
      ASSERT(false);
      return {};
  }
}

Val* Compiler::compile_get_info(const goos::Object& form, const goos::Object& rest, Env* env) {
  (void)env;
  auto args = get_va(form, rest);
  va_check(form, args, {goos::ObjectType::SYMBOL}, {});

  const auto result = m_symbol_info.lookup_exact_name(args.unnamed.at(0).as_symbol().name_ptr);
  if (result.empty()) {
    lg::print("No results found.\n");
  } else {
    for (const auto& info : result) {
      lg::print("{}", make_symbol_info_description(info));
    }
  }

  return get_none();
}

replxx::Replxx::completions_t Compiler::find_symbols_or_object_file_by_prefix(
    std::string const& context,
    int& contextLen,
    std::vector<std::string> const& user_data) {
  (void)contextLen;
  (void)user_data;
  replxx::Replxx::completions_t completions;

  // If we are trying to execute a `(ml ...)` we can automatically get the object file
  // insert quotes if needed as well.
  if (str_util::starts_with(context, "(ml ")) {
    std::string file_name_prefix = context.substr(4);
    // Trim string just incase, extra whitespace is valid LISP
    file_name_prefix = str_util::trim(file_name_prefix);
    // Remove quotes
    file_name_prefix.erase(remove(file_name_prefix.begin(), file_name_prefix.end(), '"'),
                           file_name_prefix.end());
    if (file_name_prefix.empty()) {
      return completions;
    }

    // Get all the potential object file names
    const auto& matches = m_global_env->list_files_with_prefix(file_name_prefix);
    for (const auto& match : matches) {
      completions.push_back(fmt::format("\"{}\")", match));
    }
  } else {
    // TODO - GOAL's method calling syntax sucks for method name auto-completion
    // maybe something that could be improved? Though it would be a radical departure from
    // the syntax
    const auto [token, stripped_leading_paren] = m_repl->get_current_repl_token(context);
    // Otherwise, look for symbols
<<<<<<< HEAD
    constexpr int kMaxForms = 100;
    auto possible_forms = lookup_symbol_infos_starting_with(token, kMaxForms);
=======
    auto possible_forms = lookup_symbol_names_starting_with(token);
>>>>>>> c96e44ab

    for (auto& x : possible_forms) {
      completions.push_back(stripped_leading_paren ? "(" + x : x);
    }
  }

  return completions;
}

replxx::Replxx::hints_t Compiler::find_hints_by_prefix(std::string const& context,
                                                       int& contextLen,
                                                       replxx::Replxx::Color& color,
                                                       std::vector<std::string> const& user_data) {
  (void)contextLen;
  (void)user_data;
  auto token = m_repl->get_current_repl_token(context);
<<<<<<< HEAD
  constexpr int kMaxForms = 100;
  auto possible_forms = lookup_symbol_infos_starting_with(token.first, kMaxForms);
=======
  auto possible_forms = lookup_symbol_names_starting_with(token.first);
>>>>>>> c96e44ab

  replxx::Replxx::hints_t hints;

  // TODO - hints for `(ml ...` as well

  // Only show hints if there are <= 3 possibilities
  if (possible_forms.size() <= 3) {
    for (auto& x : possible_forms) {
      hints.push_back(token.second ? "(" + x : x);
    }
  }

  // set hint color to green if single match found
  if (hints.size() == 1) {
    color = replxx::Replxx::Color::GREEN;
  }

  return hints;
}

void Compiler::repl_coloring(
    std::string const& context,
    replxx::Replxx::colors_t& colors,
    std::vector<std::pair<std::string, replxx::Replxx::Color>> const& regex_color) {
  (void)regex_color;
  using cl = replxx::Replxx::Color;
  // TODO - a proper circular queue would be cleaner to use
  std::deque<cl> paren_colors = {cl::GREEN, cl::CYAN, cl::MAGENTA};
  std::stack<std::pair<char, cl>> expression_stack;

  std::pair<int, std::string> curr_symbol = {-1, ""};
  for (std::string::size_type i = 0; i < context.size(); i++) {
    char curr = context.at(i);
    // We lookup every potential symbol and color it based on it's type
    if (std::isspace(curr) || curr == ')') {
      // Lookup the symbol, if its legit, color it
      if (!curr_symbol.second.empty() && curr_symbol.second.at(0) == '(') {
        curr_symbol.second.erase(0, 1);
        curr_symbol.first++;
      }
      const auto matching_symbols = lookup_exact_name_info(curr_symbol.second);
      if (matching_symbols.size() == 1) {
        for (int pos = curr_symbol.first; pos <= int(i); pos++) {
          // TODO - currently just coloring all types brown/gold
          // - would be nice to have a different color for globals, functions, etc
          colors.at(pos) = cl::BROWN;
        }
      }
      curr_symbol = {-1, ""};
    } else {
      if (curr_symbol.first == -1) {
        curr_symbol.first = i;
      }
      curr_symbol.second += curr;
    }
    // Rainbow paren coloring and known-form coloring
    if (curr == '(') {
      cl color = paren_colors.front();
      expression_stack.push({curr, color});
      colors.at(i) = color;
      paren_colors.pop_front();
      paren_colors.push_back(color);
    } else if (curr == ')') {
      if (expression_stack.empty()) {
        colors.at(i) = cl::RED;
      } else {
        auto& matching_paren = expression_stack.top();
        expression_stack.pop();
        if (matching_paren.first == '(') {
          if (i == context.size() - 1 && !expression_stack.empty()) {
            colors.at(i) = cl::RED;
          } else {
            colors.at(i) = matching_paren.second;
          }
        }
      }
    }
    // Reset the color order
    if (expression_stack.empty()) {
      paren_colors = {cl::GREEN, cl::CYAN, cl::MAGENTA};
    }
  }

  // TODO - general syntax highlighting with AST
}

Val* Compiler::compile_autocomplete(const goos::Object& form, const goos::Object& rest, Env* env) {
  (void)env;
  auto args = get_va(form, rest);
  va_check(form, args, {goos::ObjectType::SYMBOL}, {});

  Timer timer;
<<<<<<< HEAD
  auto result =
      m_symbol_info.lookup_symbols_starting_with(args.unnamed.at(0).as_symbol().name_ptr, -1);
=======
  auto result = m_symbol_info.lookup_names_starting_with(args.unnamed.at(0).as_symbol().name_ptr);
>>>>>>> c96e44ab
  auto time = timer.getMs();

  for (auto& x : result) {
    lg::print(" {}\n", x);
  }

  lg::print("Autocomplete: {}/{} symbols matched, took {:.2f} ms\n", result.size(),
            m_symbol_info.symbol_count(), time);

  return get_none();
}

Val* Compiler::compile_update_macro_metadata(const goos::Object& form,
                                             const goos::Object& rest,
                                             Env* env) {
  (void)env;
  auto args = get_va(form, rest);
  // We have to manually check the args here, as an empty list is considered something distinct from
  // a pair
  if (args.unnamed.size() != 3 || args.unnamed.at(0).type != goos::ObjectType::SYMBOL ||
      args.unnamed.at(1).type != goos::ObjectType::STRING ||
      (args.unnamed.at(2).type != goos::ObjectType::PAIR &&
       args.unnamed.at(2).type != goos::ObjectType::EMPTY_LIST)) {
    throw_compiler_error(form, "Invalid arguments provided to `update-macro-metadata");
  }

  auto& name = args.unnamed.at(0).as_symbol().name_ptr;

  auto arg_spec = m_goos.parse_arg_spec(form, args.unnamed.at(2));
  m_macro_specs[name] = arg_spec;
  m_symbol_info.add_macro(name, arg_spec, form, args.unnamed.at(1).as_string()->data);
  return get_none();
}

<<<<<<< HEAD
std::set<std::string> Compiler::lookup_symbol_infos_starting_with(const std::string& prefix,
                                                                  int max_count) const {
  if (m_goos.reader.check_string_is_valid(prefix)) {
    return m_symbol_info.lookup_symbols_starting_with(prefix, max_count);
=======
std::vector<std::shared_ptr<symbol_info::SymbolInfo>> Compiler::lookup_symbol_info_by_file(
    const std::string& file_path) const {
  return m_symbol_info.lookup_symbols_by_file(file_path);
}

std::vector<std::shared_ptr<symbol_info::SymbolInfo>> Compiler::lookup_symbol_info_by_prefix(
    const std::string& prefix) const {
  return m_symbol_info.lookup_symbols_starting_with(prefix);
}

std::set<std::string> Compiler::lookup_symbol_names_starting_with(const std::string& prefix) const {
  if (m_goos.reader.check_string_is_valid(prefix)) {
    return m_symbol_info.lookup_names_starting_with(prefix);
>>>>>>> c96e44ab
  }
  return {};
}

std::vector<std::shared_ptr<symbol_info::SymbolInfo>> Compiler::lookup_exact_name_info(
    const std::string& name) const {
  if (m_goos.reader.check_string_is_valid(name)) {
    return m_symbol_info.lookup_exact_name(name);
  } else {
    return {};
  }
}

std::optional<TypeSpec> Compiler::lookup_typespec(const std::string& symbol_name) {
  const auto& it = m_symbol_types.find(m_goos.intern_ptr(symbol_name));
  if (it != m_symbol_types.end()) {
    return it->second;
  }
  return {};
}

std::tuple<std::unordered_map<std::string, Docs::SymbolDocumentation>,
           std::unordered_map<std::string, Docs::FileDocumentation>>
Compiler::generate_per_file_symbol_info() {
  // TODO - remove this function, all required information has been consolidated into `SymbolInfo`
  // it just has to be serialized in the same way, I will do it later
  const auto symbols = m_symbol_info.get_all_symbols();

  std::unordered_map<std::string, Docs::SymbolDocumentation> all_symbols;
  std::unordered_map<std::string, Docs::FileDocumentation> file_docs;

  lg::info("Processing {} symbols...", symbols.size());
  int count = 0;
  for (const auto& sym_info : symbols) {
    count++;
    if (count % 100 == 0 || count == (int)symbols.size()) {
      lg::info("Processing [{}/{}] symbols...", count, symbols.size());
    }
    std::optional<Docs::DefinitionLocation> def_loc;
    const auto& goos_info = m_goos.reader.db.get_short_info_for(sym_info->m_def_form);
    if (goos_info) {
      Docs::DefinitionLocation new_def_loc;
      new_def_loc.filename = file_util::convert_to_unix_path_separators(file_util::split_path_at(
          goos_info->filename, {"goal_src", version_to_game_name(m_version)}));
      new_def_loc.line_idx = goos_info->line_idx_to_display;
      new_def_loc.char_idx = goos_info->pos_in_line;
      def_loc = new_def_loc;
    }

    Docs::SymbolDocumentation sym_doc;
    sym_doc.name = sym_info->m_name;
    sym_doc.description = sym_info->m_docstring;
    sym_doc.kind = sym_info->m_kind;
    sym_doc.def_location = def_loc;

    if (all_symbols.count(sym_info->m_name) > 1) {
      lg::error("A symbol was defined twice, how did this happen? {}", sym_info->m_name);
    } else {
      all_symbols.emplace(sym_info->m_name, sym_doc);
    }

    Docs::FileDocumentation file_doc;
    std::string file_doc_key;
    if (!goos_info) {
      file_doc_key = "unknown";
    } else {
      file_doc_key = file_util::convert_to_unix_path_separators(
          file_util::split_path_at(goos_info->filename, {"goal_src"}));
    }

    if (file_docs.count(file_doc_key) != 0) {
      file_doc = file_docs.at(file_doc_key);
    } else {
      file_doc = Docs::FileDocumentation();
    }

    // TODO - states / enums / built-ins
    if (sym_info->m_kind == symbol_info::Kind::GLOBAL_VAR ||
        sym_info->m_kind == symbol_info::Kind::CONSTANT) {
      Docs::VariableDocumentation var;
      var.name = sym_info->m_name;
      var.description = sym_info->m_docstring;
      if (sym_info->m_kind == symbol_info::Kind::CONSTANT) {
        var.type = "unknown";  // Unfortunately, constants are not properly typed
      } else {
        var.type = m_symbol_types.at(m_goos.intern_ptr(var.name)).base_type();
      }
      var.def_location = def_loc;
      if (sym_info->m_kind == symbol_info::Kind::GLOBAL_VAR) {
        file_doc.global_vars.push_back(var);
      } else {
        file_doc.constants.push_back(var);
      }
    } else if (sym_info->m_kind == symbol_info::Kind::FUNCTION) {
      Docs::FunctionDocumentation func;
      func.name = sym_info->m_name;
      func.description = sym_info->m_docstring;
      func.def_location = def_loc;
      func.args = Docs::get_args_from_docstring(sym_info->m_args, func.description);
      // The last arg in the typespec is the return type
      const auto& func_type = m_symbol_types.at(m_goos.intern_ptr(func.name));
      func.return_type = func_type.last_arg().base_type();
      file_doc.functions.push_back(func);
    } else if (sym_info->m_kind == symbol_info::Kind::TYPE) {
      Docs::TypeDocumentation type;
      type.name = sym_info->m_name;
      type.description = sym_info->m_docstring;
      type.def_location = def_loc;
      const auto& type_info = m_ts.lookup_type(type.name);
      type.parent_type = type_info->get_parent();
      type.size = type_info->get_size_in_memory();
      type.method_count = type_info->get_methods_defined_for_type().size();
      if (m_ts.typecheck_and_throw(m_ts.make_typespec("structure"), m_ts.make_typespec(type.name),
                                   "", false, false, false)) {
        auto struct_info = dynamic_cast<StructureType*>(type_info);
        for (const auto& field : struct_info->fields()) {
          Docs::FieldDocumentation field_doc;
          field_doc.name = field.name();
          field_doc.description = "";
          field_doc.type = field.type().base_type();
          field_doc.is_array = field.is_array();
          field_doc.is_inline = field.is_inline();
          field_doc.is_dynamic = field.is_dynamic();
          type.fields.push_back(field_doc);
        }
      }
      for (const auto& method : type_info->get_methods_defined_for_type()) {
        // Check to see if it's a state
        if (m_ts.typecheck_and_throw(m_ts.make_typespec("state"), method.type, "", false, false,
                                     false)) {
          Docs::TypeStateDocumentation state_doc;
          state_doc.id = method.id;
          state_doc.is_virtual = true;
          state_doc.name = method.name;
          type.states.push_back(state_doc);
        } else {
          Docs::TypeMethodDocumentation method_doc;
          method_doc.id = method.id;
          method_doc.name = method.name;
          method_doc.is_override = method.overrides_parent;
          type.methods.push_back(method_doc);
        }
      }
      for (const auto& [state_name, state_info] : type_info->get_states_declared_for_type()) {
        Docs::TypeStateDocumentation state_doc;
        state_doc.name = state_name;
        state_doc.is_virtual = false;
        type.states.push_back(state_doc);
      }
      file_doc.types.push_back(type);
    } else if (sym_info->m_kind == symbol_info::Kind::MACRO) {
      Docs::MacroDocumentation macro_doc;
      macro_doc.name = sym_info->m_name;
      macro_doc.description = sym_info->m_docstring;
      macro_doc.def_location = def_loc;
      const auto& arg_spec = m_macro_specs[macro_doc.name];
      for (const auto& arg : arg_spec.unnamed) {
        macro_doc.args.push_back(arg);
      }
      for (const auto& arg : arg_spec.named) {
        std::optional<std::string> def_value;
        if (arg.second.has_default) {
          def_value = arg.second.default_value.print();
        }
        macro_doc.kwargs.push_back({arg.first, def_value});
      }
      if (!arg_spec.rest.empty()) {
        macro_doc.variadic_arg = arg_spec.rest;
      }
      file_doc.macros.push_back(macro_doc);
    } else if (sym_info->m_kind == symbol_info::Kind::METHOD) {
      Docs::MethodDocumentation method_doc;
      method_doc.name = sym_info->m_name;
      method_doc.description = sym_info->m_docstring;
      method_doc.def_location = def_loc;
      const auto& method_info = sym_info->m_method_info;
      method_doc.id = method_info.id;
      method_doc.type = sym_info->m_method_info.defined_in_type;
      method_doc.is_override = method_info.overrides_parent;
      method_doc.args = Docs::get_args_from_docstring(sym_info->m_args, method_doc.description);
      // The last arg in the typespec is the return type
      const auto& method_type = method_info.type;
      method_doc.return_type = method_type.last_arg().base_type();
      method_doc.is_builtin = method_doc.id <= 9;
      file_doc.methods.push_back(method_doc);
    }
    file_docs[file_doc_key] = file_doc;
  }
  return {all_symbols, file_docs};
}

Val* Compiler::compile_load_project(const goos::Object& form, const goos::Object& rest, Env*) {
  auto args = get_va(form, rest);
  va_check(form, args, {goos::ObjectType::STRING}, {});
  m_make.load_project_file(args.unnamed.at(0).as_string()->data);
  return get_none();
}

Val* Compiler::compile_make(const goos::Object& form, const goos::Object& rest, Env*) {
  auto args = get_va(form, rest);
  va_check(form, args, {goos::ObjectType::STRING},
           {{"force", {false, {goos::ObjectType::SYMBOL}}},
            {"verbose", {false, {goos::ObjectType::SYMBOL}}}});
  bool force = false;
  if (args.has_named("force")) {
    force = get_true_or_false(form, args.get_named("force"));
  }

  bool verbose = false;
  if (args.has_named("verbose")) {
    verbose = get_true_or_false(form, args.get_named("verbose"));
  }

  m_make.make(args.unnamed.at(0).as_string()->data, force, verbose);
  return get_none();
}

Val* Compiler::compile_print_debug_compiler_stats(const goos::Object& form,
                                                  const goos::Object& rest,
                                                  Env*) {
  auto args = get_va(form, rest);
  va_check(form, args, {}, {});

  lg::print("Spill operations (total): {}\n", m_debug_stats.num_spills);
  lg::print("Spill operations (v1 only): {}\n", m_debug_stats.num_spills_v1);
  lg::print("Eliminated moves: {}\n", m_debug_stats.num_moves_eliminated);
  lg::print("Total functions: {}\n", m_debug_stats.total_funcs);
  lg::print("Functions requiring v1: {}\n", m_debug_stats.funcs_requiring_v1_allocator);
  lg::print("Size of autocomplete prefix tree: {}\n", m_symbol_info.symbol_count());

  return get_none();
}

Val* Compiler::compile_gen_docs(const goos::Object& form, const goos::Object& rest, Env*) {
  auto args = get_va(form, rest);
  va_check(form, args, {goos::ObjectType::STRING}, {});

  const auto& doc_path = fs::path(args.unnamed.at(0).as_string()->data);
  lg::info("Saving docs to: {}", doc_path.string());

  const auto [all_symbols, file_docs] = generate_per_file_symbol_info();

  json symbol_map_data(all_symbols);
  file_util::write_text_file(
      doc_path / fmt::format("{}-symbol-map.json", version_to_game_name(m_version)),
      symbol_map_data.dump());
  json file_docs_data(file_docs);
  file_util::write_text_file(
      doc_path / fmt::format("{}-file-docs.json", version_to_game_name(m_version)),
      file_docs_data.dump());

  return get_none();
}

Val* Compiler::compile_gc_text(const goos::Object&, const goos::Object&, Env*) {
  m_goos.reader.db.clear_info();
  return get_none();
}<|MERGE_RESOLUTION|>--- conflicted
+++ resolved
@@ -443,12 +443,7 @@
     // the syntax
     const auto [token, stripped_leading_paren] = m_repl->get_current_repl_token(context);
     // Otherwise, look for symbols
-<<<<<<< HEAD
-    constexpr int kMaxForms = 100;
-    auto possible_forms = lookup_symbol_infos_starting_with(token, kMaxForms);
-=======
     auto possible_forms = lookup_symbol_names_starting_with(token);
->>>>>>> c96e44ab
 
     for (auto& x : possible_forms) {
       completions.push_back(stripped_leading_paren ? "(" + x : x);
@@ -465,12 +460,7 @@
   (void)contextLen;
   (void)user_data;
   auto token = m_repl->get_current_repl_token(context);
-<<<<<<< HEAD
-  constexpr int kMaxForms = 100;
-  auto possible_forms = lookup_symbol_infos_starting_with(token.first, kMaxForms);
-=======
   auto possible_forms = lookup_symbol_names_starting_with(token.first);
->>>>>>> c96e44ab
 
   replxx::Replxx::hints_t hints;
 
@@ -563,12 +553,7 @@
   va_check(form, args, {goos::ObjectType::SYMBOL}, {});
 
   Timer timer;
-<<<<<<< HEAD
-  auto result =
-      m_symbol_info.lookup_symbols_starting_with(args.unnamed.at(0).as_symbol().name_ptr, -1);
-=======
   auto result = m_symbol_info.lookup_names_starting_with(args.unnamed.at(0).as_symbol().name_ptr);
->>>>>>> c96e44ab
   auto time = timer.getMs();
 
   for (auto& x : result) {
@@ -603,12 +588,6 @@
   return get_none();
 }
 
-<<<<<<< HEAD
-std::set<std::string> Compiler::lookup_symbol_infos_starting_with(const std::string& prefix,
-                                                                  int max_count) const {
-  if (m_goos.reader.check_string_is_valid(prefix)) {
-    return m_symbol_info.lookup_symbols_starting_with(prefix, max_count);
-=======
 std::vector<std::shared_ptr<symbol_info::SymbolInfo>> Compiler::lookup_symbol_info_by_file(
     const std::string& file_path) const {
   return m_symbol_info.lookup_symbols_by_file(file_path);
@@ -622,7 +601,6 @@
 std::set<std::string> Compiler::lookup_symbol_names_starting_with(const std::string& prefix) const {
   if (m_goos.reader.check_string_is_valid(prefix)) {
     return m_symbol_info.lookup_names_starting_with(prefix);
->>>>>>> c96e44ab
   }
   return {};
 }
