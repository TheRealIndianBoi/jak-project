--- conflicted
+++ resolved
@@ -5,7 +5,8 @@
  * TODO - msg ID?
  */
 
-#ifdef __linux
+#ifdef __linux__
+#include <stdexcept>
 #include <netinet/tcp.h>
 #include <arpa/inet.h>
 #include <unistd.h>
@@ -21,6 +22,8 @@
 #include <stdexcept>
 #include <cassert>
 #include <cstring>
+#include <chrono>
+#include <thread>
 #include "Listener.h"
 #include "common/versions.h"
 
@@ -102,18 +105,14 @@
   }
 
   // connect!
-<<<<<<< HEAD
   int rv, i;
   for (i = 0; i < n_tries; i++) {
-    rv = connect(socket_fd, (sockaddr*)&server_address, sizeof(server_address));
+    rv = connect(listen_socket, (sockaddr*)&server_address, sizeof(server_address));
     if (rv >= 0) {
       break;
     }
-    usleep(100000);
-  }
-=======
-  int rv = connect(listen_socket, (sockaddr*)&server_address, sizeof(server_address));
->>>>>>> 64832410
+    std::this_thread::sleep_for(std::chrono::microseconds(100000));
+  }
   if (rv < 0) {
     printf("[Listener] Failed to connect\n");
     close_socket(listen_socket);
@@ -262,7 +261,6 @@
   }
 }
 
-<<<<<<< HEAD
 void Listener::record_messages(ListenerMessageKind kind) {
   if (filter != ListenerMessageKind::MSG_INVALID) {
     printf("[Listener] Already recording!\n");
@@ -317,7 +315,7 @@
   header->u8 = shutdown ? UINT64_MAX : 0;
   send_buffer(sizeof(ListenerMessageHeader));
   disconnect();
-  close(socket_fd);
+  close_socket(listen_socket);
   printf("closed connection to target\n");
 }
 
@@ -350,7 +348,7 @@
   waiting_for_ack = true;
   while (wrote < sz) {
     auto to_send = std::min(512, sz - wrote);
-    auto x = write(socket_fd, m_buffer + wrote, to_send);
+    auto x = write_to_socket(listen_socket, m_buffer + wrote, to_send);
     wrote += x;
   }
 
@@ -385,8 +383,4 @@
   return false;
 }
 
-}  // namespace listener
-#endif
-=======
-}  // namespace listener
->>>>>>> 64832410
+}  // namespace listener